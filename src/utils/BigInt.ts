--- conflicted
+++ resolved
@@ -1,4 +1,4 @@
-import { Dec, Decimal, type Numeric, DecimalJsType } from './decimal.js'
+import { Dec, Decimal, DecimalJsType, type Numeric } from './decimal.js'
 export abstract class BigIntWrapper {
   protected value: bigint
 
@@ -142,46 +142,12 @@
     return this._sub<Balance>(value)
   }
 
-<<<<<<< HEAD
-  mul(value: bigint | Balance | Price) {
+  mul(value: bigint | Balance | Price | DecimalJsType) {
     return this._mul<Balance>(value)
   }
 
-  div(value: bigint | Balance) {
+  div(value: bigint | Balance | DecimalJsType) {
     return this._div<Balance>(value)
-=======
-  mul(value: bigint | Currency | Price | DecimalJsType) {
-    return this._mul<Currency>(value)
-  }
-
-  div(value: bigint | Currency | DecimalJsType) {
-    return this._div<Currency>(value)
-  }
-}
-
-export class Token extends Currency {
-  static override fromFloat(number: Numeric, decimals: number) {
-    const n = Dec(number.toString()).mul(Dec(10).pow(decimals)).toDecimalPlaces(0).toString()
-    return new Token(n, decimals)
-  }
-
-  static override ZERO = new Token(0n, 0)
-
-  override add(value: bigint | Token) {
-    return this._add<Token>(value)
-  }
-
-  override sub(value: bigint | Token) {
-    return this._sub<Token>(value)
-  }
-
-  override mul(value: bigint | Token | DecimalJsType) {
-    return this._mul<Token>(value)
-  }
-
-  override div(value: bigint | Token) {
-    return this._div<Token>(value)
->>>>>>> b339f4a1
   }
 }
 
