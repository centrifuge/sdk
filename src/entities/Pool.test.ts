--- conflicted
+++ resolved
@@ -1,8 +1,5 @@
 import { expect } from 'chai'
-<<<<<<< HEAD
-import { firstValueFrom, skip, skipWhile } from 'rxjs'
-=======
->>>>>>> 04c0abb8
+import { firstValueFrom, skipWhile } from 'rxjs'
 import { Centrifuge } from '../Centrifuge.js'
 import { NULL_ADDRESS } from '../constants.js'
 import { mockPoolMetadata } from '../tests/mocks/mockPoolMetadata.js'
