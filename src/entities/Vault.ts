import { combineLatest, defer, map, switchMap } from 'rxjs'
import { encodeFunctionData, encodePacked, getContract } from 'viem'
import { ABI } from '../abi/index.js'
import type { Centrifuge } from '../Centrifuge.js'
import type { HexString } from '../types/index.js'
import { MessageType } from '../types/transaction.js'
import { Balance } from '../utils/BigInt.js'
import { Permit, signPermit } from '../utils/permit.js'
import { repeatOnEvents } from '../utils/rx.js'
import { doSignMessage, doTransaction, wrapTransaction } from '../utils/transaction.js'
import { AssetId } from '../utils/types.js'
import { Entity } from './Entity.js'
import type { Pool } from './Pool.js'
import { PoolNetwork } from './PoolNetwork.js'
import { ShareClass } from './ShareClass.js'
import { addressToBytes32 } from '../utils/index.js'

// const ASYNC_OPERATOR_INTERFACE_ID = '0xe3bc4e65'
// const ASYNC_DEPOSIT_INTERFACE_ID = '0xce3bbe50'
// const ASYNC_REDEEM_INTERFACE_ID = '0x620ee8e4'
// const ASYNC_CANCEL_DEPOSIT_INTERFACE_ID = '0x8bf840e3'
// const ASYNC_CANCEL_REDEEM_INTERFACE_ID = '0xe76cffc7'

const ESCROW_HOOK_ID = '0x000000000000000000000000000000000001cf60'

/**
 * Query and interact with a vault, which is the main entry point for investing and redeeming funds.
 * A vault is the combination of a network, a pool, a share class and an investment currency.
 */
export class Vault extends Entity {
  pool: Pool
  /**
   * The contract address of the investment currency.
   * @internal
   */
  _asset: HexString
  /**
   * The contract address of the vault.
   */
  address: HexString
  /** @internal */
  constructor(
    _root: Centrifuge,
    public network: PoolNetwork,
    public shareClass: ShareClass,
    asset: HexString,
    address: HexString,
    public assetId: AssetId
  ) {
    super(_root, ['vault', network.centrifugeId, shareClass.id.toString(), asset.toLowerCase()])
    this.pool = network.pool
    this._asset = asset.toLowerCase() as HexString
    this.address = address.toLowerCase() as HexString
  }

  get centrifugeId() {
    return this.assetId.centrifugeId
  }

  /**
   * Get the details of the vault.
   */
  details() {
    return this._query(['details'], () =>
      combineLatest([
        this.isLinked(),
        this._isSyncDeposit(),
        this._investmentCurrency(),
        this._shareCurrency(),
        this._maxReserve(),
        this._availableBalance(),
      ]).pipe(
        map(([isLinked, isSyncDeposit, assetDetails, share, maxReserve, availableBalance]) => {
          const maxDepositValue = maxReserve.toBigInt() - availableBalance.toBigInt()
          const maxDeposit = new Balance(maxDepositValue > 0n ? maxDepositValue : 0n, assetDetails.decimals)

          return {
            pool: this.pool,
            shareClass: this.shareClass,
            network: this.network,
            address: this.address,
            asset: assetDetails,
            isLinked,
            isSyncDeposit,
            isSyncRedeem: false,
            share,
            maxDeposit,
          }
        })
      )
    )
  }

  /**
   * @returns Whether the vault is linked and can be used for investments.
   */
  isLinked() {
    return this._query(['linked'], () =>
      combineLatest([this._root._protocolAddresses(this.centrifugeId), this._root.getClient(this.centrifugeId)]).pipe(
        switchMap(([{ spoke }, client]) =>
          defer(async () => {
            const details = await client.readContract({
              address: spoke,
              abi: ABI.Spoke,
              functionName: 'vaultDetails',
              args: [this.address],
            })
            return details.isLinked
          }).pipe(
            repeatOnEvents(
              this._root,
              {
                address: spoke,
                eventName: ['LinkVault', 'UnlinkVault'],
                filter: (events) => events.some((event) => event.args.vault.toLowerCase() === this.address),
              },
              this.centrifugeId
            )
          )
        )
      )
    )
  }

  /**
   * Get the details of the investment of an investor in the vault and any pending investments or redemptions.
   * @param investor - The address of the investor
   */
  investment(investor: HexString) {
    const investorAddress = investor.toLowerCase() as HexString
    return this._query(['investment', investorAddress], () =>
      combineLatest([
        this._investmentCurrency(),
        this._shareCurrency(),
        this._root._protocolAddresses(this.centrifugeId),
        this._restrictionManager(),
        this._isSyncDeposit(),
        this.pool._escrow(),
        this._isOperator(investorAddress),
        this._root.getClient(this.centrifugeId),
      ]).pipe(
        switchMap(
<<<<<<< HEAD
          ([
            asset,
            share,
            addresses,
            restrictionManagerAddress,
            isSyncDeposit,
            escrowAddress,
            isOperatorEnabled,
            client,
          ]) =>
=======
          ([asset, share, addresses, restrictionManagerAddress, isSyncDeposit, escrowAddress, isOperatorEnabled]) =>
>>>>>>> 56f19db2
            combineLatest([
              this._root.balance(asset.address, investorAddress, this.centrifugeId),
              this._root.balance(share.address, investorAddress, this.centrifugeId),
              this._allowance(investorAddress),
              defer(async () => {
                const vault = getContract({ address: this.address, abi: ABI.AsyncVault, client })
                const investmentManager = getContract({
                  address: addresses.asyncRequestManager,
                  abi: ABI.AsyncRequests,
                  client,
                })
                const shareToken = getContract({
                  address: share.address,
                  abi: ABI.Currency,
                  client,
                })
                const escrow = getContract({
                  address: escrowAddress,
                  abi: ABI.PoolEscrow,
                  client,
                })

                const [
                  isAllowedToDeposit,
                  maxDeposit,
                  maxRedeem,
                  investment,
                  isAllowedToRedeem,
                  [escrowTotal, escrowReserved],
                ] = await Promise.all([
                  vault.read.isPermissioned!([investorAddress]),
                  vault.read.maxDeposit!([investorAddress]),
                  vault.read.maxRedeem!([investorAddress]),
                  investmentManager.read.investments!([this.address, investorAddress]),
                  shareToken.read.checkTransferRestriction!([investorAddress, ESCROW_HOOK_ID, 0n]),
                  escrow.read.holding([this.shareClass.id.raw, this._asset, 0n]),
                ])

                const [
                  maxMint,
                  maxWithdraw,
                  ,
                  ,
                  pendingDeposit,
                  pendingRedeem,
                  claimableCancelDepositAssets,
                  claimableCancelRedeemShares,
                  hasPendingCancelDepositRequest,
                  hasPendingCancelRedeemRequest,
                ] = investment

                let actualMaxWithdraw = maxWithdraw
                let actualMaxRedeem = maxRedeem
                if (maxWithdraw > escrowTotal - (escrowReserved - maxWithdraw)) {
                  actualMaxWithdraw = 0n
                  actualMaxRedeem = 0n
                }

                return {
                  isAllowedToDeposit,
                  isAllowedToRedeem,
                  isSyncDeposit,
                  isOperatorEnabled,
                  maxDeposit: new Balance(maxDeposit, asset.decimals),
                  claimableDepositShares: new Balance(isSyncDeposit ? 0n : maxMint, share.decimals),
                  claimableDepositAssetEquivalent: new Balance(isSyncDeposit ? 0n : maxDeposit, asset.decimals),
                  claimableRedeemAssets: new Balance(actualMaxWithdraw, asset.decimals),
                  claimableRedeemSharesEquivalent: new Balance(actualMaxRedeem, share.decimals),
                  pendingDepositAssets: new Balance(pendingDeposit, asset.decimals),
                  pendingRedeemShares: new Balance(pendingRedeem, share.decimals),
                  claimableCancelDepositAssets: new Balance(claimableCancelDepositAssets, asset.decimals),
                  claimableCancelRedeemShares: new Balance(claimableCancelRedeemShares, share.decimals),
                  hasPendingCancelDepositRequest,
                  hasPendingCancelRedeemRequest,
                  asset,
                  share,
                }
              }).pipe(
                repeatOnEvents(
                  this._root,
                  {
                    address: [this.address, restrictionManagerAddress, escrowAddress],
                    eventName: [
                      'UpdateMember',
                      'CancelDepositClaim',
                      'CancelDepositClaimable',
                      'CancelDepositRequest',
                      'CancelRedeemClaim',
                      'CancelRedeemClaimable',
                      'CancelRedeemRequest',
                      'Deposit',
                      'DepositClaimable',
                      'DepositRequest',
                      'RedeemClaimable',
                      'RedeemRequest',
                      'Withdraw',
                    ],
                    filter: (events) =>
                      events.some(
                        (event) =>
                          event.args.receiver?.toLowerCase() === investorAddress ||
                          event.args.controller?.toLowerCase() === investorAddress ||
                          event.args.sender?.toLowerCase() === investorAddress ||
                          event.args.owner?.toLowerCase() === investorAddress ||
                          // UpdateMember event
                          (event.args.user?.toLowerCase() === investorAddress &&
                            event.args.token?.toLowerCase() === share.address) ||
                          // PoolEscrow events
                          (event.args.scId === this.shareClass.id.raw && event.args.asset.toLowerCase() === this._asset)
                      ),
                  },
                  this.centrifugeId
                )
              ),
            ])
        ),
        map(([currencyBalance, shareBalance, allowance, investment]) => ({
          ...investment,
          shareBalance: shareBalance.balance,
          assetBalance: currencyBalance.balance,
          assetAllowance: allowance,
        }))
      )
    )
  }

  /**
   * Place a synchronous deposit (ERC-4626 style) in the vault.
   * @param amount - The amount to deposit in the vault
   * @throws Error if the vault does not support synchronous deposits
   */
  syncDeposit(amount: Balance) {
    const self = this
    return this._transact(async function* (ctx) {
      const [investment, { vaultRouter }, isSyncDeposit, signingAddressCode] = await Promise.all([
        self.investment(ctx.signingAddress),
        self._root._protocolAddresses(self.centrifugeId),
        self._isSyncDeposit(),
        ctx.publicClient.getCode({ address: ctx.signingAddress }),
      ])

      if (!isSyncDeposit) throw new Error('Vault does not support synchronous deposits')

      const { asset, assetBalance, assetAllowance, isAllowedToDeposit } = investment
      const supportsPermit = asset.supportsPermit && signingAddressCode === undefined
      const needsApproval = assetAllowance.lt(amount)

      if (!isAllowedToDeposit) throw new Error('Not allowed to deposit')
      if (asset.decimals !== amount.decimals) throw new Error('Invalid amount decimals')
      if (amount.gt(assetBalance)) throw new Error('Insufficient balance')
      if (!amount.gt(0n)) throw new Error('Order amount must be greater than 0')

      const spender = vaultRouter
      let permit: Permit | null = null
      if (needsApproval) {
        if (supportsPermit) {
          try {
            permit = yield* doSignMessage('Sign Permit', () =>
              signPermit(ctx, asset.address, spender, amount.toBigInt())
            )
          } catch (e) {
            console.warn('Permit signing failed, falling back to approval transaction', e)
          }
        }
        if (!permit) {
          // Doesn't support permits or permit signing failed, go for a regular approval instead
          yield* doTransaction('Approve', ctx, () =>
            ctx.walletClient.writeContract({
              address: asset.address,
              abi: ABI.Currency,
              functionName: 'approve',
              args: [spender, amount.toBigInt()],
            })
          )
        }
      }

      yield* doTransaction('Invest', ctx, () =>
        ctx.walletClient.writeContract({
          address: vaultRouter,
          abi: ABI.VaultRouter,
          functionName: 'deposit',
          args: [self.address, amount.toBigInt(), ctx.signingAddress, ctx.signingAddress],
        })
      )
    }, this.centrifugeId)
  }

  /**
   * Place an asynchronous deposit request (ERC-7540 style) in the vault. If an order exists, it will increase the amount.
   * @param amount - The amount to deposit in the vault
   * @throws Error if the vault does not support asynchronous deposits
   */
  asyncDeposit(amount: Balance) {
    const self = this
    return this._transact(async function* (ctx) {
      const [estimate, investment, { vaultRouter }, isSyncDeposit, signingAddressCode] = await Promise.all([
        self._root._estimate(self.centrifugeId, self.pool.id.centrifugeId, MessageType.Request),
        self.investment(ctx.signingAddress),
        self._root._protocolAddresses(self.centrifugeId),
        self._isSyncDeposit(),
        ctx.publicClient.getCode({ address: ctx.signingAddress }),
      ])

      if (isSyncDeposit) throw new Error('Vault does not support asynchronous deposits')

      const { asset, assetBalance, assetAllowance, isAllowedToDeposit } = investment
      const supportsPermit = asset.supportsPermit && signingAddressCode === undefined
      const needsApproval = assetAllowance.lt(amount)

      if (!isAllowedToDeposit) throw new Error('Not allowed to deposit')
      if (asset.decimals !== amount.decimals) throw new Error('Invalid amount decimals')
      if (amount.gt(assetBalance)) throw new Error('Insufficient balance')
      if (!amount.gt(0n)) throw new Error('Order amount must be greater than 0')

      const spender = self.address
      let permit: Permit | null = null
      if (needsApproval) {
        // For async deposits, the vault is the spender
        if (supportsPermit) {
          try {
            permit = yield* doSignMessage('Sign Permit', () =>
              signPermit(ctx, asset.address, spender, amount.toBigInt())
            )
          } catch (e) {
            console.warn('Permit signing failed, falling back to approval transaction', e)
          }
        }
        if (!permit) {
          // Doesn't support permits or permit signing failed, go for a regular approval instead
          yield* doTransaction('Approve', ctx, () =>
            ctx.walletClient.writeContract({
              address: asset.address,
              abi: ABI.Currency,
              functionName: 'approve',
              args: [spender, amount.toBigInt()],
            })
          )
        }
      }

      const enableData = encodeFunctionData({
        abi: ABI.VaultRouter,
        functionName: 'enable',
        args: [self.address],
      })
      const requestData = encodeFunctionData({
        abi: ABI.VaultRouter,
        functionName: 'requestDeposit',
        args: [self.address, amount.toBigInt(), ctx.signingAddress, ctx.signingAddress],
      })
      const permitData =
        permit &&
        encodeFunctionData({
          abi: ABI.VaultRouter,
          functionName: 'permit',
          args: [asset.address, spender, amount.toBigInt(), permit.deadline, permit.v, permit.r, permit.s],
        })
      yield* doTransaction('Invest', ctx, () =>
        ctx.walletClient.writeContract({
          address: vaultRouter,
          abi: ABI.VaultRouter,
          functionName: 'multicall',
          args: [[permitData!, enableData, requestData].filter(Boolean)],
          value: estimate, // only one message is sent as a result of the multicall
        })
      )
    }, this.centrifugeId)
  }

  /**
   * Cancel an open deposit request.
   */
  cancelDepositRequest() {
    const self = this
    return this._transact(async function* (ctx) {
      const [estimate, investment, { vaultRouter }] = await Promise.all([
        self._root._estimate(self.centrifugeId, self.pool.id.centrifugeId, MessageType.Request),
        self.investment(ctx.signingAddress),
        self._root._protocolAddresses(self.centrifugeId),
      ])

      if (investment.pendingDepositAssets.isZero()) throw new Error('No order to cancel')

      yield* doTransaction('Cancel deposit request', ctx, () =>
        ctx.walletClient.writeContract({
          address: vaultRouter,
          abi: ABI.VaultRouter,
          functionName: 'cancelDepositRequest',
          args: [self.address],
          value: estimate,
        })
      )
    }, this.centrifugeId)
  }

  /**
   * Place an asynchronous redeem request (ERC-7540 style) in the vault. If an order exists, it will increase the amount.
   * @param sharesAmount - The amount of shares to redeem
   */
  asyncRedeem(sharesAmount: Balance) {
    const self = this
    return this._transact(async function* (ctx) {
      const [estimate, investment, { vaultRouter }, isOperator] = await Promise.all([
        self._root._estimate(self.centrifugeId, self.pool.id.centrifugeId, MessageType.Request),
        self.investment(ctx.signingAddress),
        self._root._protocolAddresses(self.centrifugeId),
        self._isOperator(ctx.signingAddress),
      ])

      if (!investment.isAllowedToRedeem) throw new Error('Not allowed to redeem')
      if (investment.share.decimals !== sharesAmount.decimals) throw new Error('Invalid amount decimals')
      if (sharesAmount.gt(investment.shareBalance)) throw new Error('Insufficient balance')
      if (!sharesAmount.gt(0n)) throw new Error('Order amount must be greater than 0')

      if (isOperator) {
        yield* doTransaction('Redeem', ctx, () =>
          ctx.walletClient.writeContract({
            address: vaultRouter,
            abi: ABI.VaultRouter,
            functionName: 'requestRedeem',
            args: [self.address, sharesAmount.toBigInt(), ctx.signingAddress, ctx.signingAddress],
            value: estimate,
          })
        )
        return
      }

      const enableData = encodeFunctionData({
        abi: ABI.VaultRouter,
        functionName: 'enable',
        args: [self.address],
      })
      const redeemData = encodeFunctionData({
        abi: ABI.VaultRouter,
        functionName: 'requestRedeem',
        args: [self.address, sharesAmount.toBigInt(), ctx.signingAddress, ctx.signingAddress],
      })
      yield* doTransaction('Redeem', ctx, () =>
        ctx.walletClient.writeContract({
          address: vaultRouter,
          abi: ABI.VaultRouter,
          functionName: 'multicall',
          args: [[enableData, redeemData]],
          value: estimate,
        })
      )
    }, this.centrifugeId)
  }

  /**
   * Cancel an open redemption request.
   */
  cancelRedeemRequest() {
    const self = this
    return this._transact(async function* (ctx) {
      const [estimate, investment, { vaultRouter }] = await Promise.all([
        self._root._estimate(self.centrifugeId, self.pool.id.centrifugeId, MessageType.Request),
        self.investment(ctx.signingAddress),
        self._root._protocolAddresses(self.centrifugeId),
      ])

      if (investment.pendingRedeemShares.isZero()) throw new Error('No order to cancel')

      yield* doTransaction('Cancel redeem request', ctx, () =>
        ctx.walletClient.writeContract({
          address: vaultRouter,
          abi: ABI.VaultRouter,
          functionName: 'cancelRedeemRequest',
          args: [self.address],
          value: estimate,
        })
      )
    }, this.centrifugeId)
  }

  /**
   * Claim any outstanding fund shares after an investment has gone through, or funds after an redemption has gone through.
   * @param receiver - The address that should receive the funds. If not provided, the investor's address is used.
   * @param controller - The address of the user that has invested. Allows someone else to claim on behalf of the user
   *  if the user has set the VaultRouter as an operator on the vault. If not provided, the investor's address is used.
   */
  claim(receiver?: HexString, controller?: HexString) {
    const self = this
    return this._transact(async function* (ctx) {
      const [investment, { vaultRouter }, isOperator] = await Promise.all([
        self.investment(ctx.signingAddress),
        self._root._protocolAddresses(self.centrifugeId),
        self._isOperator(ctx.signingAddress),
      ])
      const receiverAddress = receiver || ctx.signingAddress
      const controllerAddress = controller || ctx.signingAddress

      let functionName: 'claimCancelDepositRequest' | 'claimCancelRedeemRequest' | 'claimDeposit' | 'claimRedeem'

      if (investment.claimableCancelDepositAssets.gt(0n)) {
        functionName = 'claimCancelDepositRequest'
      } else if (investment.claimableCancelRedeemShares.gt(0n)) {
        functionName = 'claimCancelRedeemRequest'
      } else if (investment.claimableDepositShares.gt(0n)) {
        if (isOperator) {
          functionName = 'claimDeposit'
        } else {
          const enableData = encodeFunctionData({
            abi: ABI.VaultRouter,
            functionName: 'enable',
            args: [self.address],
          })
          const claimData = encodeFunctionData({
            abi: ABI.VaultRouter,
            functionName: 'claimDeposit',
            args: [self.address, receiverAddress, controllerAddress],
          })
          yield* doTransaction('Claim', ctx, () =>
            ctx.walletClient.writeContract({
              address: vaultRouter,
              abi: ABI.VaultRouter,
              functionName: 'multicall',
              args: [[enableData, claimData]],
            })
          )
          return
        }
      } else if (investment.claimableRedeemAssets.gt(0n)) {
        functionName = 'claimRedeem'
      } else {
        throw new Error('No claimable funds')
      }

      yield* doTransaction('Claim', ctx, () =>
        ctx.walletClient.writeContract({
          address: vaultRouter,
          abi: ABI.VaultRouter,
          functionName,
          args: [self.address, receiverAddress, controllerAddress],
        })
      )
    }, this.centrifugeId)
  }

  /**
   * Update the maximum deposit reserve for this vault.
   * @param maxReserve - The maximum reserve amount
   */
  updateMaxReserve(maxReserve: Balance) {
    const self = this
    return this._transact(async function* (ctx) {
      const [id, { hub, syncManager }, asset] = await Promise.all([
        self._root.id(self.chainId),
        self._root._protocolAddresses(self.chainId),
        self._investmentCurrency(),
      ])

      if (asset.decimals !== maxReserve.decimals) {
        throw new Error('Invalid maxReserve decimals')
      }

      yield* wrapTransaction('Update max reserve', ctx, {
        contract: hub,
        data: encodeFunctionData({
          abi: ABI.Hub,
          functionName: 'updateContract',
          args: [
            self.pool.id.raw,
            self.shareClass.id.raw,
            id,
            addressToBytes32(syncManager),
            encodePacked(
              ['uint8', 'uint128', 'uint128'],
              [/* UpdateContractType.SyncDepositMaxReserve */ 2, self.assetId.raw, maxReserve.toBigInt()]
            ),
            0n,
          ],
        }),
      })
    }, this.chainId)
  }

  /**
   * Find if the vault router is enabled to manage the investor funds in the vault,
   * which is required to be able to operate on their behalf and claim investments or redemptions.
   * @param investorAddress - The address of the investor
   * @internal
   */
  _isOperator(investorAddress: HexString) {
    return this._query(['isOperator', investorAddress], () =>
      this._root.getClient(this.centrifugeId).pipe(
        switchMap((client) =>
          defer(() =>
            client
              .readContract({
                address: this.address,
                abi: ABI.AsyncVault,
                functionName: 'isOperator',
                args: [investorAddress, this.address],
              })
              .then((val) => val)
          )
        )
      )
    )
  }

  /** @internal */
  _isSyncDeposit() {
    return this._query(['isSyncDeposit'], () =>
      this._root.getClient(this.centrifugeId).pipe(
        switchMap((client) =>
          defer(() =>
            client
              .readContract({
                address: this.address,
                abi: ABI.AsyncVault,
                functionName: 'supportsInterface',
                args: ['0xce3bbe50'], // ASYNC_DEPOSIT_INTERFACE_ID
              })
              .then((val) => !val)
          )
        )
      )
    )
  }

  /**
   * Get the contract address of the restriction mananger.
   * @internal
   */
  _restrictionManager() {
    return this._query(['restrictionManager'], () =>
      combineLatest([this.network._share(this.shareClass.id), this._root.getClient(this.centrifugeId)]).pipe(
        switchMap(
          ([share, client]) =>
            client.readContract({
              address: share,
              abi: ABI.Currency,
              functionName: 'hook',
            }) as Promise<HexString>
        )
      )
    )
  }

  /**
   * Get the details of the investment currency.
   * @internal
   */
  _investmentCurrency() {
    return this._root.currency(this._asset, this.centrifugeId)
  }

  /**
   * Get the details of the share token.
   * @internal
   */
  _shareCurrency() {
    return this.network.shareCurrency(this.shareClass.id)
  }

  /**
   * Get the allowance of the investment currency for the VaultRouter,
   * which is the contract that moves funds into the vault on behalf of the investor.
   * @param owner - The address of the owner
   * @internal
   */
  _allowance(owner: HexString) {
    return this._query(['allowance', owner.toLowerCase()], () =>
      combineLatest([
        this._investmentCurrency(),
        this._root._protocolAddresses(this.centrifugeId),
        this._isSyncDeposit(),
      ]).pipe(
        switchMap(([asset, { vaultRouter }, isSyncDeposit]) =>
          this._root
            ._allowance(owner, isSyncDeposit ? vaultRouter : this.address, this.centrifugeId, asset.address)
            .pipe(map((allowance) => new Balance(allowance, asset.decimals)))
        )
      )
    )
  }

  /**
   * Get the maximum reserve for this vault.
   * @internal
   */
  _maxReserve() {
    return this._query(['maxReserve'], () =>
      combineLatest([this._root._protocolAddresses(this.chainId), this._investmentCurrency()]).pipe(
        switchMap(([{ syncManager }, asset]) =>
          defer(async () => {
            const maxReserve = await this._root.getClient(this.chainId).readContract({
              address: syncManager,
              abi: ABI.SyncRequests,
              functionName: 'maxReserve',
              args: [this.pool.id.raw, this.shareClass.id.raw, this._asset, 0n],
            })
            return new Balance(maxReserve, asset.decimals)
          }).pipe(
            repeatOnEvents(
              this._root,
              {
                address: syncManager,
                eventName: ['SetMaxReserve'],
                filter: (events) =>
                  events.some(
                    (event) =>
                      event.args.poolId === this.pool.id.raw &&
                      event.args.scId === this.shareClass.id.raw &&
                      event.args.asset?.toLowerCase() === this._asset
                  ),
              },
              this.chainId
            )
          )
        )
      )
    )
  }

  /**
   * Get the available balance for this vault from the BalanceSheet.
   * @internal
   */
  _availableBalance() {
    return this._query(['availableBalance'], () =>
      combineLatest([this._root._protocolAddresses(this.chainId), this._investmentCurrency()]).pipe(
        switchMap(([{ balanceSheet }, asset]) =>
          defer(async () => {
            const availableBalance = await this._root.getClient(this.chainId).readContract({
              address: balanceSheet,
              abi: ABI.BalanceSheet,
              functionName: 'availableBalanceOf',
              args: [this.pool.id.raw, this.shareClass.id.raw, this._asset, 0n],
            })
            return new Balance(availableBalance, asset.decimals)
          }).pipe(
            repeatOnEvents(
              this._root,
              {
                address: balanceSheet,
                eventName: ['NoteDeposit', 'Withdraw'],
                filter: (events) =>
                  events.some(
                    (event) =>
                      event.args.poolId === this.pool.id.raw &&
                      event.args.scId === this.shareClass.id.raw &&
                      event.args.asset?.toLowerCase() === this._asset
                  ),
              },
              this.chainId
            )
          )
        )
      )
    )
  }
}<|MERGE_RESOLUTION|>--- conflicted
+++ resolved
@@ -5,6 +5,7 @@
 import type { HexString } from '../types/index.js'
 import { MessageType } from '../types/transaction.js'
 import { Balance } from '../utils/BigInt.js'
+import { addressToBytes32 } from '../utils/index.js'
 import { Permit, signPermit } from '../utils/permit.js'
 import { repeatOnEvents } from '../utils/rx.js'
 import { doSignMessage, doTransaction, wrapTransaction } from '../utils/transaction.js'
@@ -13,7 +14,6 @@
 import type { Pool } from './Pool.js'
 import { PoolNetwork } from './PoolNetwork.js'
 import { ShareClass } from './ShareClass.js'
-import { addressToBytes32 } from '../utils/index.js'
 
 // const ASYNC_OPERATOR_INTERFACE_ID = '0xe3bc4e65'
 // const ASYNC_DEPOSIT_INTERFACE_ID = '0xce3bbe50'
@@ -54,7 +54,7 @@
   }
 
   get centrifugeId() {
-    return this.assetId.centrifugeId
+    return this.network.centrifugeId
   }
 
   /**
@@ -140,7 +140,6 @@
         this._root.getClient(this.centrifugeId),
       ]).pipe(
         switchMap(
-<<<<<<< HEAD
           ([
             asset,
             share,
@@ -151,9 +150,6 @@
             isOperatorEnabled,
             client,
           ]) =>
-=======
-          ([asset, share, addresses, restrictionManagerAddress, isSyncDeposit, escrowAddress, isOperatorEnabled]) =>
->>>>>>> 56f19db2
             combineLatest([
               this._root.balance(asset.address, investorAddress, this.centrifugeId),
               this._root.balance(share.address, investorAddress, this.centrifugeId),
@@ -601,9 +597,8 @@
   updateMaxReserve(maxReserve: Balance) {
     const self = this
     return this._transact(async function* (ctx) {
-      const [id, { hub, syncManager }, asset] = await Promise.all([
-        self._root.id(self.chainId),
-        self._root._protocolAddresses(self.chainId),
+      const [{ hub, syncManager }, asset] = await Promise.all([
+        self._root._protocolAddresses(self.pool.centrifugeId),
         self._investmentCurrency(),
       ])
 
@@ -619,7 +614,7 @@
           args: [
             self.pool.id.raw,
             self.shareClass.id.raw,
-            id,
+            self.centrifugeId,
             addressToBytes32(syncManager),
             encodePacked(
               ['uint8', 'uint128', 'uint128'],
@@ -629,7 +624,7 @@
           ],
         }),
       })
-    }, this.chainId)
+    }, this.pool.centrifugeId)
   }
 
   /**
@@ -639,18 +634,34 @@
    * @internal
    */
   _isOperator(investorAddress: HexString) {
-    return this._query(['isOperator', investorAddress], () =>
-      this._root.getClient(this.centrifugeId).pipe(
-        switchMap((client) =>
+    const investor = investorAddress.toLowerCase() as HexString
+    return this._query(['isOperator', investor], () =>
+      combineLatest([this._root._protocolAddresses(this.centrifugeId), this._root.getClient(this.centrifugeId)]).pipe(
+        switchMap(([{ vaultRouter }, client]) =>
           defer(() =>
             client
               .readContract({
                 address: this.address,
                 abi: ABI.AsyncVault,
                 functionName: 'isOperator',
-                args: [investorAddress, this.address],
+                args: [investor, vaultRouter],
               })
               .then((val) => val)
+          ).pipe(
+            repeatOnEvents(
+              this._root,
+              {
+                address: this.address,
+                eventName: ['OperatorSet'],
+                filter: (events) =>
+                  events.some(
+                    (event) =>
+                      event.args.controller.toLowerCase() === investor &&
+                      event.args.operator.toLowerCase() === vaultRouter.toLowerCase()
+                  ),
+              },
+              this.centrifugeId
+            )
           )
         )
       )
@@ -740,10 +751,14 @@
    */
   _maxReserve() {
     return this._query(['maxReserve'], () =>
-      combineLatest([this._root._protocolAddresses(this.chainId), this._investmentCurrency()]).pipe(
-        switchMap(([{ syncManager }, asset]) =>
+      combineLatest([
+        this._root.getClient(this.centrifugeId),
+        this._root._protocolAddresses(this.centrifugeId),
+        this._investmentCurrency(),
+      ]).pipe(
+        switchMap(([client, { syncManager }, asset]) =>
           defer(async () => {
-            const maxReserve = await this._root.getClient(this.chainId).readContract({
+            const maxReserve = await client.readContract({
               address: syncManager,
               abi: ABI.SyncRequests,
               functionName: 'maxReserve',
@@ -764,7 +779,7 @@
                       event.args.asset?.toLowerCase() === this._asset
                   ),
               },
-              this.chainId
+              this.centrifugeId
             )
           )
         )
@@ -778,10 +793,14 @@
    */
   _availableBalance() {
     return this._query(['availableBalance'], () =>
-      combineLatest([this._root._protocolAddresses(this.chainId), this._investmentCurrency()]).pipe(
-        switchMap(([{ balanceSheet }, asset]) =>
+      combineLatest([
+        this._root.getClient(this.centrifugeId),
+        this._root._protocolAddresses(this.centrifugeId),
+        this._investmentCurrency(),
+      ]).pipe(
+        switchMap(([client, { balanceSheet }, asset]) =>
           defer(async () => {
-            const availableBalance = await this._root.getClient(this.chainId).readContract({
+            const availableBalance = await client.readContract({
               address: balanceSheet,
               abi: ABI.BalanceSheet,
               functionName: 'availableBalanceOf',
@@ -802,7 +821,7 @@
                       event.args.asset?.toLowerCase() === this._asset
                   ),
               },
-              this.chainId
+              this.centrifugeId
             )
           )
         )
