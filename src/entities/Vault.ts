import { combineLatest, defer, map, switchMap } from 'rxjs'
import { encodeFunctionData, encodePacked, getContract } from 'viem'
import { ABI } from '../abi/index.js'
import type { Centrifuge } from '../Centrifuge.js'
import type { HexString } from '../types/index.js'
import { MessageType } from '../types/transaction.js'
import { Balance } from '../utils/BigInt.js'
import { addressToBytes32 } from '../utils/index.js'
import { Permit, signPermit } from '../utils/permit.js'
import { repeatOnEvents } from '../utils/rx.js'
import { doSignMessage, doTransaction, wrapTransaction } from '../utils/transaction.js'
import { AssetId } from '../utils/types.js'
import { Entity } from './Entity.js'
import type { Pool } from './Pool.js'
import { PoolNetwork } from './PoolNetwork.js'
import { ShareClass } from './ShareClass.js'

// const ASYNC_OPERATOR_INTERFACE_ID = '0xe3bc4e65'
// const ASYNC_DEPOSIT_INTERFACE_ID = '0xce3bbe50'
// const ASYNC_REDEEM_INTERFACE_ID = '0x620ee8e4'
// const ASYNC_CANCEL_DEPOSIT_INTERFACE_ID = '0x8bf840e3'
// const ASYNC_CANCEL_REDEEM_INTERFACE_ID = '0xe76cffc7'

// ESCROW_HOOK_ID differs between mainnet and testnet contracts
const ESCROW_HOOK_ID_MAINNET = '0x000000000000000000000000000000000001cf60'
const ESCROW_HOOK_ID_TESTNET = '0x00000000000000000000000000000000000000ce'

/**
 * Query and interact with a vault, which is the main entry point for investing and redeeming funds.
 * A vault is the combination of a network, a pool, a share class and an investment currency.
 */
export class Vault extends Entity {
  pool: Pool
  /**
   * The contract address of the investment currency.
   * @internal
   */
  _asset: HexString
  /**
   * The contract address of the vault.
   */
  address: HexString
  /** @internal */
  constructor(
    _root: Centrifuge,
    public network: PoolNetwork,
    public shareClass: ShareClass,
    asset: HexString,
    address: HexString,
    public assetId: AssetId
  ) {
<<<<<<< HEAD
    super(_root, ['vault', network.centrifugeId, shareClass.id.toString(), asset.toLowerCase()])
=======
    super(_root, ['vault', network.chainId, shareClass.id.toString(), asset.toLowerCase(), address.toLowerCase()])
    this.chainId = network.chainId
>>>>>>> b0db851a
    this.pool = network.pool
    this._asset = asset.toLowerCase() as HexString
    this.address = address.toLowerCase() as HexString
  }

  get centrifugeId() {
    return this.network.centrifugeId
  }

  /**
   * Get the details of the vault.
   */
  details() {
    return this._query(['details'], () =>
      combineLatest([
        this.isLinked(),
        this._isSyncDeposit(),
        this._investmentCurrency(),
        this._shareCurrency(),
        this._maxReserve(),
        this._availableBalance(),
      ]).pipe(
        map(([isLinked, isSyncDeposit, assetDetails, share, maxReserve, availableBalance]) => {
          const maxDepositValue = maxReserve.toBigInt() - availableBalance.toBigInt()
          const maxDeposit = new Balance(maxDepositValue > 0n ? maxDepositValue : 0n, assetDetails.decimals)

          return {
            pool: this.pool,
            shareClass: this.shareClass,
            network: this.network,
            address: this.address,
            asset: assetDetails,
            isLinked,
            isSyncDeposit,
            isSyncRedeem: false,
            share,
            maxDeposit,
          }
        })
      )
    )
  }

  /**
   * @returns Whether the vault is linked and can be used for investments.
   */
  isLinked() {
    return this._query(['linked'], () =>
      combineLatest([this._root._protocolAddresses(this.centrifugeId), this._root.getClient(this.centrifugeId)]).pipe(
        switchMap(([{ spoke }, client]) =>
          defer(async () => {
            const details = await client.readContract({
              address: spoke,
              abi: ABI.Spoke,
              functionName: 'vaultDetails',
              args: [this.address],
            })
            return details.isLinked
          }).pipe(
            repeatOnEvents(
              this._root,
              {
                address: spoke,
                eventName: ['LinkVault', 'UnlinkVault'],
                filter: (events) => events.some((event) => event.args.vault.toLowerCase() === this.address),
              },
              this.centrifugeId
            )
          )
        )
      )
    )
  }

  /**
   * Get the details of the investment of an investor in the vault and any pending investments or redemptions.
   * @param investor - The address of the investor
   */
  investment(investor: HexString) {
    const investorAddress = investor.toLowerCase() as HexString
    return this._query(['investment', investorAddress], () =>
      combineLatest([
        this._investmentCurrency(),
        this._shareCurrency(),
        this._root._protocolAddresses(this.centrifugeId),
        this._restrictionManager(),
        this._isSyncDeposit(),
        this.pool._escrow(),
        this._isOperator(investorAddress),
        this._root.getClient(this.centrifugeId),
      ]).pipe(
        switchMap(
          ([
            asset,
            share,
            addresses,
            restrictionManagerAddress,
            isSyncDeposit,
            escrowAddress,
            isOperatorEnabled,
            client,
          ]) =>
            combineLatest([
              this._root.balance(asset.address, investorAddress, this.centrifugeId),
              this._root.balance(share.address, investorAddress, this.centrifugeId),
              this._allowance(investorAddress),
              defer(async () => {
                const vault = getContract({ address: this.address, abi: ABI.AsyncVault, client })
                const investmentManager = getContract({
                  address: addresses.asyncRequestManager,
                  abi: ABI.AsyncRequests,
                  client,
                })
                const shareToken = getContract({
                  address: share.address,
                  abi: ABI.Currency,
                  client,
                })
                const escrow = getContract({
                  address: escrowAddress,
                  abi: ABI.PoolEscrow,
                  client,
                })
                const ESCROW_HOOK_ID =
                  this._root.config.environment === 'mainnet' ? ESCROW_HOOK_ID_MAINNET : ESCROW_HOOK_ID_TESTNET

                const [
                  isAllowedToDeposit,
                  maxDeposit,
                  maxRedeem,
                  investment,
                  isAllowedToRedeem,
                  [escrowTotal, escrowReserved],
                ] = await Promise.all([
                  vault.read.isPermissioned!([investorAddress]),
                  vault.read.maxDeposit!([investorAddress]),
                  vault.read.maxRedeem!([investorAddress]),
                  investmentManager.read.investments!([this.address, investorAddress]),
                  shareToken.read.checkTransferRestriction!([investorAddress, ESCROW_HOOK_ID, 0n]),
                  escrow.read.holding([this.shareClass.id.raw, this._asset, 0n]),
                ])

                const [
                  maxMint,
                  maxWithdraw,
                  ,
                  ,
                  pendingDeposit,
                  pendingRedeem,
                  claimableCancelDepositAssets,
                  claimableCancelRedeemShares,
                  hasPendingCancelDepositRequest,
                  hasPendingCancelRedeemRequest,
                ] = investment

                let actualMaxWithdraw = maxWithdraw
                let actualMaxRedeem = maxRedeem
                if (maxWithdraw > escrowTotal - (escrowReserved - maxWithdraw)) {
                  actualMaxWithdraw = 0n
                  actualMaxRedeem = 0n
                }

                return {
                  isAllowedToDeposit,
                  isAllowedToRedeem,
                  isSyncDeposit,
                  isOperatorEnabled,
                  maxDeposit: new Balance(maxDeposit, asset.decimals),
                  claimableDepositShares: new Balance(isSyncDeposit ? 0n : maxMint, share.decimals),
                  claimableDepositAssetEquivalent: new Balance(isSyncDeposit ? 0n : maxDeposit, asset.decimals),
                  claimableRedeemAssets: new Balance(actualMaxWithdraw, asset.decimals),
                  claimableRedeemSharesEquivalent: new Balance(actualMaxRedeem, share.decimals),
                  pendingDepositAssets: new Balance(pendingDeposit, asset.decimals),
                  pendingRedeemShares: new Balance(pendingRedeem, share.decimals),
                  claimableCancelDepositAssets: new Balance(claimableCancelDepositAssets, asset.decimals),
                  claimableCancelRedeemShares: new Balance(claimableCancelRedeemShares, share.decimals),
                  hasPendingCancelDepositRequest,
                  hasPendingCancelRedeemRequest,
                  asset,
                  share,
                }
              }).pipe(
                repeatOnEvents(
                  this._root,
                  {
                    address: [this.address, restrictionManagerAddress, escrowAddress],
                    eventName: [
                      'UpdateMember',
                      'CancelDepositClaim',
                      'CancelDepositClaimable',
                      'CancelDepositRequest',
                      'CancelRedeemClaim',
                      'CancelRedeemClaimable',
                      'CancelRedeemRequest',
                      'Deposit',
                      'DepositClaimable',
                      'DepositRequest',
                      'RedeemClaimable',
                      'RedeemRequest',
                      'Withdraw',
                    ],
                    filter: (events) =>
                      events.some(
                        (event) =>
                          event.args.receiver?.toLowerCase() === investorAddress ||
                          event.args.controller?.toLowerCase() === investorAddress ||
                          event.args.sender?.toLowerCase() === investorAddress ||
                          event.args.owner?.toLowerCase() === investorAddress ||
                          // UpdateMember event
                          (event.args.user?.toLowerCase() === investorAddress &&
                            event.args.token?.toLowerCase() === share.address) ||
                          // PoolEscrow events
                          (event.args.scId === this.shareClass.id.raw && event.args.asset.toLowerCase() === this._asset)
                      ),
                  },
                  this.centrifugeId
                )
              ),
            ])
        ),
        map(([currencyBalance, shareBalance, allowance, investment]) => ({
          ...investment,
          shareBalance: shareBalance.balance,
          assetBalance: currencyBalance.balance,
          assetAllowance: allowance,
        }))
      )
    )
  }

  /**
   * Place a synchronous deposit (ERC-4626 style) in the vault.
   * @param amount - The amount to deposit in the vault
   * @throws Error if the vault does not support synchronous deposits
   */
  syncDeposit(amount: Balance) {
    const self = this
    return this._transact(async function* (ctx) {
      const [investment, { vaultRouter }, isSyncDeposit, signingAddressCode] = await Promise.all([
        self.investment(ctx.signingAddress),
        self._root._protocolAddresses(self.centrifugeId),
        self._isSyncDeposit(),
        ctx.publicClient.getCode({ address: ctx.signingAddress }),
      ])

      if (!isSyncDeposit) throw new Error('Vault does not support synchronous deposits')

      const { asset, assetBalance, assetAllowance, isAllowedToDeposit } = investment
      const supportsPermit = asset.supportsPermit && signingAddressCode === undefined
      const needsApproval = assetAllowance.lt(amount)

      if (!isAllowedToDeposit) throw new Error('Not allowed to deposit')
      if (asset.decimals !== amount.decimals) throw new Error('Invalid amount decimals')
      if (amount.gt(assetBalance)) throw new Error('Insufficient balance')
      if (!amount.gt(0n)) throw new Error('Order amount must be greater than 0')

      const spender = vaultRouter
      let permit: Permit | null = null
      if (needsApproval) {
        if (supportsPermit) {
          try {
            permit = yield* doSignMessage('Sign Permit', () =>
              signPermit(ctx, asset.address, spender, amount.toBigInt())
            )
          } catch (e) {
            console.warn('Permit signing failed, falling back to approval transaction', e)
          }
        }
        if (!permit) {
          // Doesn't support permits or permit signing failed, go for a regular approval instead
          yield* doTransaction('Approve', ctx, () =>
            ctx.walletClient.writeContract({
              address: asset.address,
              abi: ABI.Currency,
              functionName: 'approve',
              args: [spender, amount.toBigInt()],
            })
          )
        }
      }

      yield* doTransaction('Invest', ctx, () =>
        ctx.walletClient.writeContract({
          address: vaultRouter,
          abi: ABI.VaultRouter,
          functionName: 'deposit',
          args: [self.address, amount.toBigInt(), ctx.signingAddress, ctx.signingAddress],
        })
      )
    }, this.centrifugeId)
  }

  /**
   * Place an asynchronous deposit request (ERC-7540 style) in the vault. If an order exists, it will increase the amount.
   * @param amount - The amount to deposit in the vault
   * @throws Error if the vault does not support asynchronous deposits
   */
  asyncDeposit(amount: Balance) {
    const self = this
    return this._transact(async function* (ctx) {
      const [estimate, investment, { vaultRouter }, isSyncDeposit, signingAddressCode] = await Promise.all([
        self._root._estimate(self.centrifugeId, self.pool.id.centrifugeId, MessageType.Request),
        self.investment(ctx.signingAddress),
        self._root._protocolAddresses(self.centrifugeId),
        self._isSyncDeposit(),
        ctx.publicClient.getCode({ address: ctx.signingAddress }),
      ])

      if (isSyncDeposit) throw new Error('Vault does not support asynchronous deposits')

      const { asset, assetBalance, assetAllowance, isAllowedToDeposit } = investment
      const supportsPermit = asset.supportsPermit && signingAddressCode === undefined
      const needsApproval = assetAllowance.lt(amount)

      if (!isAllowedToDeposit) throw new Error('Not allowed to deposit')
      if (asset.decimals !== amount.decimals) throw new Error('Invalid amount decimals')
      if (amount.gt(assetBalance)) throw new Error('Insufficient balance')
      if (!amount.gt(0n)) throw new Error('Order amount must be greater than 0')

      const spender = self.address
      let permit: Permit | null = null
      if (needsApproval) {
        // For async deposits, the vault is the spender
        if (supportsPermit) {
          try {
            permit = yield* doSignMessage('Sign Permit', () =>
              signPermit(ctx, asset.address, spender, amount.toBigInt())
            )
          } catch (e) {
            console.warn('Permit signing failed, falling back to approval transaction', e)
          }
        }
        if (!permit) {
          // Doesn't support permits or permit signing failed, go for a regular approval instead
          yield* doTransaction('Approve', ctx, () =>
            ctx.walletClient.writeContract({
              address: asset.address,
              abi: ABI.Currency,
              functionName: 'approve',
              args: [spender, amount.toBigInt()],
            })
          )
        }
      }

      const enableData = encodeFunctionData({
        abi: ABI.VaultRouter,
        functionName: 'enable',
        args: [self.address],
      })
      const requestData = encodeFunctionData({
        abi: ABI.VaultRouter,
        functionName: 'requestDeposit',
        args: [self.address, amount.toBigInt(), ctx.signingAddress, ctx.signingAddress],
      })
      const permitData =
        permit &&
        encodeFunctionData({
          abi: ABI.VaultRouter,
          functionName: 'permit',
          args: [asset.address, spender, amount.toBigInt(), permit.deadline, permit.v, permit.r, permit.s],
        })
      yield* doTransaction('Invest', ctx, () =>
        ctx.walletClient.writeContract({
          address: vaultRouter,
          abi: ABI.VaultRouter,
          functionName: 'multicall',
          args: [[permitData!, enableData, requestData].filter(Boolean)],
          value: estimate, // only one message is sent as a result of the multicall
        })
      )
    }, this.centrifugeId)
  }

  /**
   * Cancel an open deposit request.
   */
  cancelDepositRequest() {
    const self = this
    return this._transact(async function* (ctx) {
      const [estimate, investment, { vaultRouter }] = await Promise.all([
        self._root._estimate(self.centrifugeId, self.pool.id.centrifugeId, MessageType.Request),
        self.investment(ctx.signingAddress),
        self._root._protocolAddresses(self.centrifugeId),
      ])

      if (investment.pendingDepositAssets.isZero()) throw new Error('No order to cancel')

      yield* doTransaction('Cancel deposit request', ctx, () =>
        ctx.walletClient.writeContract({
          address: vaultRouter,
          abi: ABI.VaultRouter,
          functionName: 'cancelDepositRequest',
          args: [self.address],
          value: estimate,
        })
      )
    }, this.centrifugeId)
  }

  /**
   * Place an asynchronous redeem request (ERC-7540 style) in the vault. If an order exists, it will increase the amount.
   * @param sharesAmount - The amount of shares to redeem
   */
  asyncRedeem(sharesAmount: Balance) {
    const self = this
    return this._transact(async function* (ctx) {
      const [estimate, investment, { vaultRouter }, isOperator] = await Promise.all([
        self._root._estimate(self.centrifugeId, self.pool.id.centrifugeId, MessageType.Request),
        self.investment(ctx.signingAddress),
        self._root._protocolAddresses(self.centrifugeId),
        self._isOperator(ctx.signingAddress),
      ])

      if (!investment.isAllowedToRedeem) throw new Error('Not allowed to redeem')
      if (investment.share.decimals !== sharesAmount.decimals) throw new Error('Invalid amount decimals')
      if (sharesAmount.gt(investment.shareBalance)) throw new Error('Insufficient balance')
      if (!sharesAmount.gt(0n)) throw new Error('Order amount must be greater than 0')

      if (isOperator) {
        yield* doTransaction('Redeem', ctx, () =>
          ctx.walletClient.writeContract({
            address: vaultRouter,
            abi: ABI.VaultRouter,
            functionName: 'requestRedeem',
            args: [self.address, sharesAmount.toBigInt(), ctx.signingAddress, ctx.signingAddress],
            value: estimate,
          })
        )
        return
      }

      const enableData = encodeFunctionData({
        abi: ABI.VaultRouter,
        functionName: 'enable',
        args: [self.address],
      })
      const redeemData = encodeFunctionData({
        abi: ABI.VaultRouter,
        functionName: 'requestRedeem',
        args: [self.address, sharesAmount.toBigInt(), ctx.signingAddress, ctx.signingAddress],
      })
      yield* doTransaction('Redeem', ctx, () =>
        ctx.walletClient.writeContract({
          address: vaultRouter,
          abi: ABI.VaultRouter,
          functionName: 'multicall',
          args: [[enableData, redeemData]],
          value: estimate,
        })
      )
    }, this.centrifugeId)
  }

  /**
   * Cancel an open redemption request.
   */
  cancelRedeemRequest() {
    const self = this
    return this._transact(async function* (ctx) {
      const [estimate, investment, { vaultRouter }] = await Promise.all([
        self._root._estimate(self.centrifugeId, self.pool.id.centrifugeId, MessageType.Request),
        self.investment(ctx.signingAddress),
        self._root._protocolAddresses(self.centrifugeId),
      ])

      if (investment.pendingRedeemShares.isZero()) throw new Error('No order to cancel')

      yield* doTransaction('Cancel redeem request', ctx, () =>
        ctx.walletClient.writeContract({
          address: vaultRouter,
          abi: ABI.VaultRouter,
          functionName: 'cancelRedeemRequest',
          args: [self.address],
          value: estimate,
        })
      )
    }, this.centrifugeId)
  }

  /**
   * Claim any outstanding fund shares after an investment has gone through, or funds after an redemption has gone through.
   * @param receiver - The address that should receive the funds. If not provided, the investor's address is used.
   * @param controller - The address of the user that has invested. Allows someone else to claim on behalf of the user
   *  if the user has set the VaultRouter as an operator on the vault. If not provided, the investor's address is used.
   */
  claim(receiver?: HexString, controller?: HexString) {
    const self = this
    return this._transact(async function* (ctx) {
      const [investment, { vaultRouter }, isOperator] = await Promise.all([
        self.investment(ctx.signingAddress),
        self._root._protocolAddresses(self.centrifugeId),
        self._isOperator(ctx.signingAddress),
      ])
      const receiverAddress = receiver || ctx.signingAddress
      const controllerAddress = controller || ctx.signingAddress

      let functionName: 'claimCancelDepositRequest' | 'claimCancelRedeemRequest' | 'claimDeposit' | 'claimRedeem'

      if (investment.claimableCancelDepositAssets.gt(0n)) {
        functionName = 'claimCancelDepositRequest'
      } else if (investment.claimableCancelRedeemShares.gt(0n)) {
        functionName = 'claimCancelRedeemRequest'
      } else if (investment.claimableDepositShares.gt(0n)) {
        if (isOperator) {
          functionName = 'claimDeposit'
        } else {
          const enableData = encodeFunctionData({
            abi: ABI.VaultRouter,
            functionName: 'enable',
            args: [self.address],
          })
          const claimData = encodeFunctionData({
            abi: ABI.VaultRouter,
            functionName: 'claimDeposit',
            args: [self.address, receiverAddress, controllerAddress],
          })
          yield* doTransaction('Claim', ctx, () =>
            ctx.walletClient.writeContract({
              address: vaultRouter,
              abi: ABI.VaultRouter,
              functionName: 'multicall',
              args: [[enableData, claimData]],
            })
          )
          return
        }
      } else if (investment.claimableRedeemAssets.gt(0n)) {
        functionName = 'claimRedeem'
      } else {
        throw new Error('No claimable funds')
      }

      yield* doTransaction('Claim', ctx, () =>
        ctx.walletClient.writeContract({
          address: vaultRouter,
          abi: ABI.VaultRouter,
          functionName,
          args: [self.address, receiverAddress, controllerAddress],
        })
      )
    }, this.centrifugeId)
  }

  /**
   * Update the maximum deposit reserve for this vault.
   * @param maxReserve - The maximum reserve amount
   */
  updateMaxReserve(maxReserve: Balance) {
    const self = this
    return this._transact(async function* (ctx) {
      const [{ hub, syncManager }, asset] = await Promise.all([
        self._root._protocolAddresses(self.pool.centrifugeId),
        self._investmentCurrency(),
      ])

      if (asset.decimals !== maxReserve.decimals) {
        throw new Error('Invalid maxReserve decimals')
      }

      yield* wrapTransaction('Update max reserve', ctx, {
        contract: hub,
        data: encodeFunctionData({
          abi: ABI.Hub,
          functionName: 'updateContract',
          args: [
            self.pool.id.raw,
            self.shareClass.id.raw,
            self.centrifugeId,
            addressToBytes32(syncManager),
            encodePacked(
              ['uint8', 'uint128', 'uint128'],
              [/* UpdateContractType.SyncDepositMaxReserve */ 2, self.assetId.raw, maxReserve.toBigInt()]
            ),
            0n,
          ],
        }),
      })
    }, this.pool.centrifugeId)
  }

  /**
   * Find if the vault router is enabled to manage the investor funds in the vault,
   * which is required to be able to operate on their behalf and claim investments or redemptions.
   * @param investorAddress - The address of the investor
   * @internal
   */
  _isOperator(investorAddress: HexString) {
    const investor = investorAddress.toLowerCase() as HexString
    return this._query(['isOperator', investor], () =>
      combineLatest([this._root._protocolAddresses(this.centrifugeId), this._root.getClient(this.centrifugeId)]).pipe(
        switchMap(([{ vaultRouter }, client]) =>
          defer(() =>
            client
              .readContract({
                address: this.address,
                abi: ABI.AsyncVault,
                functionName: 'isOperator',
                args: [investor, vaultRouter],
              })
              .then((val) => val)
          ).pipe(
            repeatOnEvents(
              this._root,
              {
                address: this.address,
                eventName: ['OperatorSet'],
                filter: (events) =>
                  events.some(
                    (event) =>
                      event.args.controller.toLowerCase() === investor &&
                      event.args.operator.toLowerCase() === vaultRouter.toLowerCase()
                  ),
              },
              this.centrifugeId
            )
          )
        )
      )
    )
  }

  /** @internal */
  _isSyncDeposit() {
    return this._query(['isSyncDeposit'], () =>
      this._root.getClient(this.centrifugeId).pipe(
        switchMap((client) =>
          defer(() =>
            client
              .readContract({
                address: this.address,
                abi: ABI.AsyncVault,
                functionName: 'supportsInterface',
                args: ['0xce3bbe50'], // ASYNC_DEPOSIT_INTERFACE_ID
              })
              .then((val) => !val)
          )
        )
      )
    )
  }

  /**
   * Get the contract address of the restriction mananger.
   * @internal
   */
  _restrictionManager() {
    return this._query(['restrictionManager'], () =>
      combineLatest([this.network._share(this.shareClass.id), this._root.getClient(this.centrifugeId)]).pipe(
        switchMap(
          ([share, client]) =>
            client.readContract({
              address: share,
              abi: ABI.Currency,
              functionName: 'hook',
            }) as Promise<HexString>
        )
      )
    )
  }

  /**
   * Get the details of the investment currency.
   * @internal
   */
  _investmentCurrency() {
    return this._root.currency(this._asset, this.centrifugeId)
  }

  /**
   * Get the details of the share token.
   * @internal
   */
  _shareCurrency() {
    return this.network.shareCurrency(this.shareClass.id)
  }

  /**
   * Get the allowance of the investment currency for the VaultRouter,
   * which is the contract that moves funds into the vault on behalf of the investor.
   * @param owner - The address of the owner
   * @internal
   */
  _allowance(owner: HexString) {
    return this._query(['allowance', owner.toLowerCase()], () =>
      combineLatest([
        this._investmentCurrency(),
        this._root._protocolAddresses(this.centrifugeId),
        this._isSyncDeposit(),
      ]).pipe(
        switchMap(([asset, { vaultRouter }, isSyncDeposit]) =>
          this._root
            ._allowance(owner, isSyncDeposit ? vaultRouter : this.address, this.centrifugeId, asset.address)
            .pipe(map((allowance) => new Balance(allowance, asset.decimals)))
        )
      )
    )
  }

  /**
   * Get the maximum reserve for this vault.
   * @internal
   */
  _maxReserve() {
    return this._query(['maxReserve'], () =>
      combineLatest([
        this._root.getClient(this.centrifugeId),
        this._root._protocolAddresses(this.centrifugeId),
        this._investmentCurrency(),
      ]).pipe(
        switchMap(([client, { syncManager }, asset]) =>
          defer(async () => {
            const maxReserve = await client.readContract({
              address: syncManager,
              abi: ABI.SyncRequests,
              functionName: 'maxReserve',
              args: [this.pool.id.raw, this.shareClass.id.raw, this._asset, 0n],
            })
            return new Balance(maxReserve, asset.decimals)
          }).pipe(
            repeatOnEvents(
              this._root,
              {
                address: syncManager,
                eventName: ['SetMaxReserve'],
                filter: (events) =>
                  events.some(
                    (event) =>
                      event.args.poolId === this.pool.id.raw &&
                      event.args.scId === this.shareClass.id.raw &&
                      event.args.asset?.toLowerCase() === this._asset
                  ),
              },
              this.centrifugeId
            )
          )
        )
      )
    )
  }

  /**
   * Get the available balance for this vault from the BalanceSheet.
   * @internal
   */
  _availableBalance() {
    return this._query(['availableBalance'], () =>
      combineLatest([
        this._root.getClient(this.centrifugeId),
        this._root._protocolAddresses(this.centrifugeId),
        this._investmentCurrency(),
      ]).pipe(
        switchMap(([client, { balanceSheet }, asset]) =>
          defer(async () => {
            const availableBalance = await client.readContract({
              address: balanceSheet,
              abi: ABI.BalanceSheet,
              functionName: 'availableBalanceOf',
              args: [this.pool.id.raw, this.shareClass.id.raw, this._asset, 0n],
            })
            return new Balance(availableBalance, asset.decimals)
          }).pipe(
            repeatOnEvents(
              this._root,
              {
                address: balanceSheet,
                eventName: ['NoteDeposit', 'Withdraw'],
                filter: (events) =>
                  events.some(
                    (event) =>
                      event.args.poolId === this.pool.id.raw &&
                      event.args.scId === this.shareClass.id.raw &&
                      event.args.asset?.toLowerCase() === this._asset
                  ),
              },
              this.centrifugeId
            )
          )
        )
      )
    )
  }
}<|MERGE_RESOLUTION|>--- conflicted
+++ resolved
@@ -49,12 +49,7 @@
     address: HexString,
     public assetId: AssetId
   ) {
-<<<<<<< HEAD
     super(_root, ['vault', network.centrifugeId, shareClass.id.toString(), asset.toLowerCase()])
-=======
-    super(_root, ['vault', network.chainId, shareClass.id.toString(), asset.toLowerCase(), address.toLowerCase()])
-    this.chainId = network.chainId
->>>>>>> b0db851a
     this.pool = network.pool
     this._asset = asset.toLowerCase() as HexString
     this.address = address.toLowerCase() as HexString
