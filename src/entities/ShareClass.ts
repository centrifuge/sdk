import { catchError, combineLatest, defer, EMPTY, expand, filter, firstValueFrom, map, of, switchMap } from 'rxjs'
import { encodeFunctionData, encodePacked, getContract } from 'viem'
import { ABI } from '../abi/index.js'
import type { Centrifuge } from '../Centrifuge.js'
import { AccountType } from '../types/holdings.js'
import { HexString } from '../types/index.js'
import { MessageType } from '../types/transaction.js'
import { AddressMap } from '../utils/AddressMap.js'
import { Balance, Price } from '../utils/BigInt.js'
import { addressToBytes32, randomUint } from '../utils/index.js'
import { repeatOnEvents } from '../utils/rx.js'
import { wrapTransaction } from '../utils/transaction.js'
import { AssetId, CentrifugeId, ShareClassId } from '../utils/types.js'
import { BalanceSheet } from './BalanceSheet.js'
import { Entity } from './Entity.js'
import type { Pool } from './Pool.js'
import { PoolNetwork } from './PoolNetwork.js'
import { Vault } from './Vault.js'

/**
 * Query and interact with a share class, which allows querying total issuance, NAV per share,
 * and allows interactions related to asynchronous deposits and redemptions.
 */
export class ShareClass extends Entity {
  id: ShareClassId

  /** @internal */
  constructor(
    _root: Centrifuge,
    public pool: Pool,
    id: string | ShareClassId
  ) {
    const _id = id instanceof ShareClassId ? id : new ShareClassId(id)
    super(_root, ['shareclass', _id.toString()])
    this.id = _id
  }

  /**
   * Query the details of the share class.
   * @returns The details of the share class, including name, symbol, total issuance, NAV per share and relavant metadata from the pool metadata.
   */
  details() {
    return this._query(['shareClassDetails'], () =>
      combineLatest([
        this._metrics(),
        this._metadata(),
        this.navPerNetwork(),
        this.pool.currency(),
        this.pool.metadata(),
      ]).pipe(
        map(([metrics, metadata, navPerNetwork, poolCurrency, poolMeta]) => {
          const totalIssuance = navPerNetwork.reduce(
            (acc, item) => acc.add(item.totalIssuance),
            new Balance(0n, poolCurrency.decimals)
          )

          const meta = poolMeta?.shareClasses?.[this.id.raw]

          return {
            id: this.id,
            name: metadata.name,
            symbol: metadata.symbol,
            totalIssuance,
            pricePerShare: metrics.pricePerShare,
            nav: totalIssuance.mul(metrics.pricePerShare),
            navPerNetwork,
            icon: meta?.icon || null,
            minInitialInvestment: meta?.minInitialInvestment || null,
            apyPercentage: meta?.apyPercentage || null,
            apy: meta?.apy || null,
            defaultAccounts: {
              asset: meta?.defaultAccounts?.asset || null,
              equity: meta?.defaultAccounts?.equity || null,
              gain: meta?.defaultAccounts?.gain || null,
              loss: meta?.defaultAccounts?.loss || null,
              expense: meta?.defaultAccounts?.expense || null,
              liability: meta?.defaultAccounts?.liability || null,
            },
          }
        })
      )
    )
  }

  balanceSheet(centrifugeId: CentrifugeId) {
    return this._query(['balanceSheet', centrifugeId], () =>
      this.pool.activeNetworks().pipe(
        map((networks) => {
          const network = networks.find((n) => n.centrifugeId === centrifugeId)
          if (!network) {
            throw new Error(`No active network found for centrifuge ID ${centrifugeId}`)
          }
          return new BalanceSheet(this._root, network, this)
        })
      )
    )
  }

  deploymentPerNetwork() {
    return this._query(['deploymentPerNetwork'], () =>
      this.pool.activeNetworks().pipe(
        switchMap((networks) => {
          if (networks.length === 0) return of([])

          return combineLatest(
            networks.map((network) =>
              combineLatest([
<<<<<<< HEAD
                this._share(network.centrifugeId).pipe(catchError(() => of(null))),
                this._restrictionManager(network.centrifugeId).pipe(catchError(() => of(null))),
=======
                this._share(network.chainId),
                this._restrictionManager(network.chainId).pipe(catchError(() => of(null))),
                this.valuation(network.chainId),
>>>>>>> 56f19db2
                of(network),
              ])
            )
          )
        }),
        map((data) =>
          data
            .filter(([, restrictionManager]) => restrictionManager != null)
<<<<<<< HEAD
            .map(([share, restrictionManager, network]) => ({
              centrifugeId: network.centrifugeId,
=======
            .map(([share, restrictionManager, valuation, network]) => ({
              chainId: network.chainId,
>>>>>>> 56f19db2
              shareTokenAddress: share!,
              restrictionManagerAddress: restrictionManager!,
              valuation,
            }))
        )
      )
    )
  }

  navPerNetwork() {
    return this._query(['navPerNetwork'], () =>
      this.pool.currency().pipe(
        switchMap((poolCurrency) =>
          this._root._queryIndexer(
            `query ($scId: String!) {
              tokenInstances(where: { tokenId: $scId }) {
                items {
                  totalIssuance
                  tokenPrice
                  address
                  blockchain {
                    id
                  }
                }
              }
            }`,
            { scId: this.id.raw },
            (data: {
              tokenInstances: {
                items: {
                  totalIssuance: bigint
                  tokenPrice: bigint
                  blockchain: { id: string }
                  address: HexString
                }[]
              }
            }) =>
              data.tokenInstances.items.map((item) => ({
                centrifugeId: Number(item.blockchain.id),
                totalIssuance: new Balance(item.totalIssuance, poolCurrency.decimals),
                pricePerShare: new Price(item.tokenPrice),
                nav: new Balance(item.totalIssuance, poolCurrency.decimals).mul(new Price(item.tokenPrice)),
                address: item.address,
              }))
          )
        )
      )
    )
  }

  /**
   * Query the vaults of the share class.
   * @param centrifugeId The optional centrifuge ID to query the vaults on.
   * @param includeUnlinked Whether to include unlinked vaults.
   * @returns Vaults of the share class.
   */
  vaults(centrifugeId?: CentrifugeId, includeUnlinked = false) {
    return this._query(['vaults', centrifugeId, includeUnlinked.toString()], () =>
      this._allVaults().pipe(
        map((allVaults) => {
          return allVaults.filter((vault) => {
            if (centrifugeId !== undefined && vault.centrifugeId !== centrifugeId) return false
            if (!includeUnlinked && vault.status === 'Unlinked') return false
            return true
          })
        }),
        map((vaults) =>
          vaults.map(
            (vault) =>
              new Vault(
                this._root,
                new PoolNetwork(this._root, this.pool, vault.centrifugeId),
                this,
                vault.assetAddress,
                vault.address,
                vault.assetId
              )
          )
        )
      )
    )
  }

  /**
   * Query all the balances of the share class (from BalanceSheet and Holdings).
   */
  balances(chainId?: number) {
    return this._query(['balances', chainId], () =>
      combineLatest([this._balances(), this.pool.currency()]).pipe(
        switchMap(([res, poolCurrency]) => {
          if (res.length === 0) {
            return of([])
          }
          const items = res.filter((item) => Number(item.asset.blockchain.id) === chainId || !chainId)

          if (items.length === 0) return of([])

          return combineLatest([
            combineLatest(
              items.map((holding) => {
                if (!holding.holding) return of(null)
                const assetId = new AssetId(holding.assetId)
                return this._holding(assetId)
              })
            ),
            combineLatest(
              items.map((holding) => {
                const assetId = new AssetId(holding.assetId)
                return this._balance(Number(holding.asset.blockchain.centrifugeId), {
                  address: holding.asset.address,
                  assetTokenId: BigInt(holding.asset.assetTokenId),
                  id: assetId,
                  decimals: holding.asset.decimals,
                })
              })
            ),
          ]).pipe(
            map(([holdings, balances]) =>
              items.map((data, i) => {
                const holding = holdings[i]
                const balance = balances[i]!
                // If the holding hasn't been initialized yet, the price is 1
                const price = holding ? balance.price : Price.fromFloat(1)
                const value = Balance.fromFloat(
                  balance.amount.toDecimal().mul(price.toDecimal()),
                  poolCurrency.decimals
                )
                return {
                  assetId: new AssetId(data.assetId),
                  amount: balance.amount,
                  value,
                  price,
                  asset: {
                    decimals: data.asset.decimals,
                    address: data.asset.address,
                    tokenId: BigInt(data.asset.assetTokenId),
                    name: data.asset.name,
                    symbol: data.asset.symbol,
                    centrifugeId: Number(data.asset.blockchain.centrifugeId) as CentrifugeId,
                  },
                  holding: holding && {
                    valuation: holding.valuation,
                    amount: holding.amount,
                    value: holding.value,
                    isLiability: holding.isLiability,
                    accounts: holding.accounts,
                  },
                }
              })
            )
          )
        })
      )
    )
  }

  /**
   * Get the pending and approved amounts for deposits and redemptions for each asset.
   */
  pendingAmounts() {
    return this._query(['pendingAmounts'], () =>
      this._allVaults().pipe(
        map((vaults) => vaults.filter((v) => v.status === 'Linked')),
        switchMap((vaults) => {
          if (vaults.length === 0) return of([])

          return combineLatest([
            combineLatest(vaults.map((v) => this._epoch(v.assetId))),
            this._epochOutstandingInvests(),
            this._epochOutstandingRedeems(),
            this.balances(),
          ]).pipe(
            map(([epochs, outInv, outRed, balancesData]) => {
              const invByKey = new Map<string, Balance>()
              outInv.forEach((o) => invByKey.set(`${o.assetId.toString()}-${o.centrifugeId}`, o.amount))

              const redByKey = new Map<string, Balance>()
              outRed.forEach((o) => redByKey.set(`${o.assetId.toString()}-${o.centrifugeId}`, o.amount))

              const priceByAsset = new Map<string, Price>()
              balancesData.forEach((b) => priceByAsset.set(b.assetId.toString(), b.price))

              return epochs.map((epoch, i) => {
                const vault = vaults[i]!
                const key = `${vault.assetId.toString()}-${vault.centrifugeId}`

                const queuedInvest = invByKey.get(key) ?? new Balance(0n, 18)
                const queuedRedeem = redByKey.get(key) ?? new Balance(0n, 18)
                const assetPrice = priceByAsset.get(vault.assetId.toString()) ?? Price.fromFloat(1)

                return {
                  assetId: vault.assetId,
                  centrifugeId: vault.centrifugeId,
                  queuedInvest,
                  queuedRedeem,
                  assetPrice,
                  ...epoch,
                }
              })
            })
          )
        })
      )
    )
  }

  /**
   * Check if an address is a member of the share class.
   * @param address Address to check
   * @param centrifugeId Centrifuge ID of the network on which to check the member
   */
  member(address: HexString, centrifugeId: CentrifugeId) {
    const addr = address.toLowerCase() as HexString
    return this._query(['member', addr, centrifugeId], () =>
      combineLatest([
        this._share(centrifugeId),
        this._restrictionManager(centrifugeId),
        this._root.getClient(centrifugeId),
      ]).pipe(
        switchMap(([share, restrictionManager, client]) =>
          defer(async () => {
            const res = await client.readContract({
              address: restrictionManager,
              abi: ABI.RestrictionManager,
              functionName: 'isMember',
              args: [share, addr],
            })
            return {
              isMember: res[0],
              validUntil: new Date(Number(res[1]) * 1000),
            }
          }).pipe(
            repeatOnEvents(
              this._root,
              {
                address: restrictionManager,
                eventName: 'UpdateMember',
                filter: (events) =>
                  events.some(
                    (event) => event.args.user?.toLowerCase() === addr && event.args.token?.toLowerCase() === share
                  ),
              },
              centrifugeId
            ),
            catchError((e) => {
              console.warn('Error checking member status', e)
              // Freeze-only hook doesn't have isMember function
              return of({
                isMember: false,
                validUntil: new Date(0),
              })
            })
          )
        )
      )
    )
  }

  /**
   * Create a holding for a registered asset in the share class.
   * @param assetId - Asset ID of the asset to create a holding for
   * @param valuation - Valuation of the asset
   * @param isLiability - Whether the holding is a liability or not
   * @param accounts - Accounts to use for the holding. An asset or expense account will be created if not provided.
   * Other accounts are expected to be provided or to exist in the pool metadata.
   */
  createHolding<Liability extends boolean>(
    assetId: AssetId,
    valuation: HexString,
    isLiability: Liability,
    accounts?: Liability extends true
      ? { [key in AccountType.Expense | AccountType.Liability]?: number }
      : { [key in AccountType.Asset | AccountType.Equity | AccountType.Loss | AccountType.Gain]?: number }
  ) {
    const self = this
    return this._transact(async function* (ctx) {
      const [{ hub }, metadata] = await Promise.all([
        self._root._protocolAddresses(self.pool.centrifugeId),
        self.pool.metadata(),
      ])

      let data: HexString | HexString[]
      if (isLiability) {
        const expenseAccount =
          (accounts as any)[AccountType.Expense] || metadata?.shareClasses?.[self.id.raw]?.defaultAccounts?.expense
        const liabilityAccount =
          (accounts as any)[AccountType.Liability] || metadata?.shareClasses?.[self.id.raw]?.defaultAccounts?.liability
        if (liabilityAccount === undefined) {
          throw new Error('Missing required accounts for liability creation')
        }
        if (expenseAccount) {
          data = encodeFunctionData({
            abi: ABI.Hub,
            functionName: 'initializeLiability',
            args: [self.pool.id.raw, self.id.raw, assetId.raw, valuation, expenseAccount, liabilityAccount],
          })
        } else {
          const newExpenseAccount = await self._getFreeAccountId()
          const createAccountData = encodeFunctionData({
            abi: ABI.Hub,
            functionName: 'createAccount',
            args: [self.pool.id.raw, newExpenseAccount, true],
          })
          const initHoldingData = encodeFunctionData({
            abi: ABI.Hub,
            functionName: 'initializeLiability',
            args: [self.pool.id.raw, self.id.raw, assetId.raw, valuation, newExpenseAccount, liabilityAccount],
          })
          data = [createAccountData, initHoldingData]
        }
      } else {
        const assetAccount =
          (accounts as any)[AccountType.Asset] || metadata?.shareClasses?.[self.id.raw]?.defaultAccounts?.asset
        const equityAccount =
          (accounts as any)[AccountType.Equity] || metadata?.shareClasses?.[self.id.raw]?.defaultAccounts?.equity
        const gainAccount =
          (accounts as any)[AccountType.Gain] || metadata?.shareClasses?.[self.id.raw]?.defaultAccounts?.gain
        const lossAccount =
          (accounts as any)[AccountType.Loss] || metadata?.shareClasses?.[self.id.raw]?.defaultAccounts?.loss
        if (equityAccount === undefined || gainAccount === undefined || lossAccount === undefined) {
          throw new Error('Missing required accounts for holding creation')
        }
        if (assetAccount) {
          data = encodeFunctionData({
            abi: ABI.Hub,
            functionName: 'initializeHolding',
            args: [
              self.pool.id.raw,
              self.id.raw,
              assetId.raw,
              valuation,
              assetAccount,
              equityAccount,
              gainAccount,
              lossAccount,
            ],
          })
        } else {
          const newAssetAccount = await self._getFreeAccountId()
          const createAccountData = encodeFunctionData({
            abi: ABI.Hub,
            functionName: 'createAccount',
            args: [self.pool.id.raw, newAssetAccount, false],
          })
          const initHoldingData = encodeFunctionData({
            abi: ABI.Hub,
            functionName: 'initializeHolding',
            args: [
              self.pool.id.raw,
              self.id.raw,
              assetId.raw,
              valuation,
              newAssetAccount,
              equityAccount,
              gainAccount,
              lossAccount,
            ],
          })
          data = [createAccountData, initHoldingData]
        }
      }
      yield* wrapTransaction('Create holding', ctx, {
        contract: hub,
        data,
      })
    }, this.pool.centrifugeId)
  }

  updateSharePrice(pricePerShare: Price) {
    const self = this
    return this._transact(async function* (ctx) {
      const [{ hub }, activeNetworks] = await Promise.all([
        self._root._protocolAddresses(self.pool.centrifugeId),
        self.pool.activeNetworks(),
      ])
      const batch: HexString[] = []
      const messages: Record<number, MessageType[]> = {}
      function addMessage(centId: number, message: MessageType) {
        if (!messages[centId]) messages[centId] = []
        messages[centId].push(message)
      }

      batch.push(
        encodeFunctionData({
          abi: ABI.Hub,
          functionName: 'updateSharePrice',
          args: [self.pool.id.raw, self.id.raw, pricePerShare.toBigInt()],
        })
      )

      await Promise.all(
        activeNetworks.map(async (activeNetwork) => {
          const networkDetails = await activeNetwork.details()
          const id = activeNetwork.centrifugeId

          const isShareClassInNetwork = networkDetails.activeShareClasses.find((shareClass) =>
            shareClass.id.equals(self.id)
          )

          if (isShareClassInNetwork) {
            batch.push(
              encodeFunctionData({
                abi: ABI.Hub,
                functionName: 'notifySharePrice',
                args: [self.pool.id.raw, self.id.raw, id],
              })
            )
            addMessage(id, MessageType.NotifyPricePoolPerShare)
          }
        })
      )

      yield* wrapTransaction('Update share price', ctx, {
        contract: hub,
        data: batch,
        messages,
      })
    }, this.pool.centrifugeId)
  }

  setMaxAssetPriceAge(assetId: AssetId, maxPriceAge: number) {
    const self = this
    return this._transact(async function* (ctx) {
      const { hub } = await self._root._protocolAddresses(self.pool.centrifugeId)
      yield* wrapTransaction('Set max asset price age', ctx, {
        contract: hub,
        data: encodeFunctionData({
          abi: ABI.Hub,
          functionName: 'setMaxAssetPriceAge',
          args: [self.pool.id.raw, self.id.raw, assetId.raw, BigInt(maxPriceAge)],
        }),
        messages: {
          [assetId.centrifugeId]: [MessageType.MaxAssetPriceAge],
        },
      })
    }, this.pool.centrifugeId)
  }

  setMaxSharePriceAge(centrifugeId: CentrifugeId, maxPriceAge: number) {
    const self = this
    return this._transact(async function* (ctx) {
      const { hub } = await self._root._protocolAddresses(self.pool.centrifugeId)
      yield* wrapTransaction('Set max share price age', ctx, {
        contract: hub,
        data: encodeFunctionData({
          abi: ABI.Hub,
          functionName: 'setMaxSharePriceAge',
          args: [centrifugeId, self.pool.id.raw, self.id.raw, BigInt(maxPriceAge)],
        }),
        messages: {
          [centrifugeId]: [MessageType.MaxSharePriceAge],
        },
      })
    }, this.pool.centrifugeId)
  }

  notifyAssetPrice(assetId: AssetId) {
    const self = this
    return this._transact(async function* (ctx) {
      const { hub } = await self._root._protocolAddresses(self.pool.centrifugeId)
      yield* wrapTransaction('Notify asset price', ctx, {
        contract: hub,
        data: encodeFunctionData({
          abi: ABI.Hub,
          functionName: 'notifyAssetPrice',
          args: [self.pool.id.raw, self.id.raw, assetId.raw],
        }),
        messages: {
          [assetId.centrifugeId]: [MessageType.NotifyPricePoolPerAsset],
        },
      })
    }, this.pool.centrifugeId)
  }

  notifySharePrice(centrifugeId: CentrifugeId) {
    const self = this
    return this._transact(async function* (ctx) {
      const { hub } = await self._root._protocolAddresses(self.pool.centrifugeId)
      yield* wrapTransaction('Notify share price', ctx, {
        contract: hub,
        data: encodeFunctionData({
          abi: ABI.Hub,
          functionName: 'notifySharePrice',
          args: [self.pool.id.raw, self.id.raw, centrifugeId],
        }),
        messages: {
          [centrifugeId]: [MessageType.NotifyPricePoolPerShare],
        },
      })
    }, this.pool.centrifugeId)
  }

  /**
   * Approve deposits and issue shares for the given assets.
   * @param assets - Array of assets to approve deposits and/or issue shares for
   * `issuePricePerShare` can be a single price for all epochs or an array of prices for each epoch to be issued for.
   */
  approveDepositsAndIssueShares(
    assets: { assetId: AssetId; approveAssetAmount?: Balance; issuePricePerShare?: Price | Price[] }[]
  ) {
    const self = this
    return this._transact(async function* (ctx) {
      const [{ hub }, id, pendingAmounts, orders, maxBatchGasLimit] = await Promise.all([
        self._root._protocolAddresses(self.pool.centrifugeId),
        self._root.id(self.pool.centrifugeId),
        self.pendingAmounts(),
        firstValueFrom(
          self._investorOrders().pipe(
            switchMap((orders) => {
              if (orders.outstandingInvests.length === 0) return of([])

              return combineLatest(
                orders.outstandingInvests.map((order) => self._investorOrder(order.assetId, order.investor))
              )
            })
          )
        ),
        self._root._maxBatchGasLimit(self.pool.centrifugeId),
      ])
      const assetsWithApprove = assets.filter((a) => a.approveAssetAmount).length
      const assetsWithIssue = assets.filter((a) => a.issuePricePerShare).length
      const gasLimitPerAsset = assetsWithIssue ? maxBatchGasLimit / BigInt(assetsWithIssue) : 0n
      const estimatePerMessage = 700_000n
      const estimatePerMessageIfLocal = 360_000n

      const ordersByAssetId: Record<string, typeof orders> = {}
      orders.forEach((order) => {
        if (order.pendingDeposit === 0n) return
        const id = order.assetId.toString()
        if (!ordersByAssetId[id]) ordersByAssetId[id] = []
        ordersByAssetId[id].push(order)
      })

      const uniqueAssets = new Set(assets.map((a) => a.assetId.toString()))
      if (uniqueAssets.size !== assets.length) {
        throw new Error('Assets array contains multiple entries for the same asset ID')
      }

      const batch: HexString[] = []
      const messages: Record<number, MessageType[]> = {}
      function addMessage(centId: number, message: MessageType) {
        if (!messages[centId]) messages[centId] = []
        messages[centId].push(message)
      }

      for (const asset of assets) {
        const gasPerMessage = asset.assetId.centrifugeId === id ? estimatePerMessageIfLocal : estimatePerMessage
        let gasLeft = gasLimitPerAsset
        const pending = pendingAmounts.find((e) => e.assetId.equals(asset.assetId))
        if (!pending) {
          throw new Error(`No pending amount found for asset "${asset.assetId.toString()}"`)
        }

        let nowDepositEpoch = pending?.depositEpoch

        if (asset.approveAssetAmount) {
          if (asset.approveAssetAmount.gt(pending.pendingDeposit)) {
            throw new Error(`Approve amount exceeds pending amount for asset "${asset.assetId.toString()}"`)
          }
          if (asset.approveAssetAmount.lte(0n)) {
            throw new Error(`Approve amount must be greater than 0 for asset "${asset.assetId.toString()}"`)
          }
          batch.push(
            encodeFunctionData({
              abi: ABI.Hub,
              functionName: 'approveDeposits',
              args: [
                self.pool.id.raw,
                self.id.raw,
                asset.assetId.raw,
                nowDepositEpoch,
                asset.approveAssetAmount.toBigInt(),
              ],
            })
          )
          addMessage(asset.assetId.centrifugeId, MessageType.RequestCallback)
          gasLeft -= gasPerMessage
          nowDepositEpoch++
        }

        const nowIssueEpoch = pending.issueEpoch

        if (asset.issuePricePerShare) {
          if (nowIssueEpoch >= nowDepositEpoch) throw new Error('Nothing to issue')

          let i
          for (i = 0; i < nowDepositEpoch - nowIssueEpoch; i++) {
            const price = Array.isArray(asset.issuePricePerShare)
              ? asset.issuePricePerShare[i]
              : asset.issuePricePerShare
            if (!price) break

            if (price.lte(0n)) {
              throw new Error(`Issue price per share must be greater than 0 for asset "${asset.assetId.toString()}"`)
            }

            batch.push(
              encodeFunctionData({
                abi: ABI.Hub,
                functionName: 'issueShares',
                args: [self.pool.id.raw, self.id.raw, asset.assetId.raw, nowIssueEpoch + i, price.toBigInt(), 0n],
              })
            )
            addMessage(asset.assetId.centrifugeId, MessageType.RequestCallback)
            gasLeft -= gasPerMessage
          }
          // If we've issued shares, also notify a number of invest orders
          if (i) {
            const claims = gasLeft > 0n ? Number(gasLeft / gasPerMessage) : 0
            const assetOrders = ordersByAssetId[asset.assetId.toString()]
            assetOrders?.slice(0, claims).forEach((order) => {
              if (order.pendingDeposit > 0n) {
                batch.push(
                  encodeFunctionData({
                    abi: ABI.Hub,
                    functionName: 'notifyDeposit',
                    args: [
                      self.pool.id.raw,
                      self.id.raw,
                      asset.assetId.raw,
                      addressToBytes32(order.investor),
                      order.maxDepositClaims + i, // +i to ensure the additional epochs that are being issued are included
                    ],
                  })
                )
                addMessage(asset.assetId.centrifugeId, MessageType.RequestCallback)
              }
            })
          }
        }
      }

      if (batch.length === 0) {
        throw new Error('No approve or issue actions provided')
      }
      let title = 'Approve and issue'
      if (assetsWithApprove === 0) {
        title = 'Issue'
      } else if (assetsWithIssue === 0) {
        title = 'Approve'
      }

      yield* wrapTransaction(title, ctx, {
        contract: hub,
        data: batch,
        messages,
      })
    }, this.pool.centrifugeId)
  }

  /**
   * Approve redeems and revoke shares for the given assets.
   * @param assets - Array of assets to approve redeems and/or revoke shares for
   * `approveShareAmount` can be a single amount for all epochs or an array of amounts for each epoch to be revoked.
   */
  approveRedeemsAndRevokeShares(
    assets: { assetId: AssetId; approveShareAmount?: Balance; revokePricePerShare?: Price | Price[] }[]
  ) {
    const self = this
    return this._transact(async function* (ctx) {
      const [{ hub }, id, pendingAmounts, orders, maxBatchGasLimit] = await Promise.all([
        self._root._protocolAddresses(self.pool.centrifugeId),
        self._root.id(self.pool.centrifugeId),
        self.pendingAmounts(),
        firstValueFrom(
          self._investorOrders().pipe(
            switchMap((orders) => {
              if (orders.outstandingRedeems.length === 0) return of([])

              return combineLatest(
                orders.outstandingRedeems.map((order) => self._investorOrder(order.assetId, order.investor))
              )
            })
          )
        ),
        self._root._maxBatchGasLimit(self.pool.centrifugeId),
      ])

      const assetsWithApprove = assets.filter((a) => a.approveShareAmount).length
      const assetsWithRevoke = assets.filter((a) => a.revokePricePerShare).length
      const gasLimitPerAsset = assetsWithRevoke ? maxBatchGasLimit / BigInt(assetsWithRevoke) : 0n
      const estimatePerMessage = 700_000n
      const estimatePerMessageIfLocal = 360_000n

      const ordersByAssetId: Record<string, typeof orders> = {}
      orders.forEach((order) => {
        if (order.pendingRedeem === 0n) return
        const id = order.assetId.toString()
        if (!ordersByAssetId[id]) ordersByAssetId[id] = []
        ordersByAssetId[id].push(order)
      })

      const uniqueAssets = new Set(assets.map((a) => a.assetId.toString()))
      if (uniqueAssets.size !== assets.length) {
        throw new Error('Assets array contains multiple entries for the same asset ID')
      }

      const batch: HexString[] = []
      const messages: Record<number, MessageType[]> = {}
      function addMessage(centId: number, message: MessageType) {
        if (!messages[centId]) messages[centId] = []
        messages[centId].push(message)
      }

      for (const asset of assets) {
        const gasPerMessage = asset.assetId.centrifugeId === id ? estimatePerMessageIfLocal : estimatePerMessage
        let gasLeft = gasLimitPerAsset
        const pending = pendingAmounts.find((e) => e.assetId.equals(asset.assetId))
        if (!pending) {
          throw new Error(`No pending amount found for asset "${asset.assetId.toString()}"`)
        }

        let nowRedeemEpoch = pending.redeemEpoch

        if (asset.approveShareAmount) {
          if (asset.approveShareAmount.gt(pending.pendingRedeem)) {
            throw new Error(`Share amount exceeds pending redeem for asset "${asset.assetId.toString()}"`)
          }
          if (asset.approveShareAmount.lte(0n)) {
            throw new Error(`Share amount must be greater than 0 for asset "${asset.assetId.toString()}"`)
          }
          batch.push(
            encodeFunctionData({
              abi: ABI.Hub,
              functionName: 'approveRedeems',
              args: [
                self.pool.id.raw,
                self.id.raw,
                asset.assetId.raw,
                nowRedeemEpoch,
                asset.approveShareAmount.toBigInt(),
              ],
            })
          )
          nowRedeemEpoch++
        }

        const nowRevokeEpoch = pending.revokeEpoch
        if (asset.revokePricePerShare) {
          if (nowRevokeEpoch >= nowRedeemEpoch) throw new Error('Nothing to revoke')

          let i
          for (i = 0; i < nowRedeemEpoch - nowRevokeEpoch; i++) {
            const price = Array.isArray(asset.revokePricePerShare)
              ? asset.revokePricePerShare[i]
              : asset.revokePricePerShare
            if (!price) break

            if (price.lte(0n)) {
              throw new Error(`Revoke price per share must be greater than 0 for asset "${asset.assetId.toString()}"`)
            }

            batch.push(
              encodeFunctionData({
                abi: ABI.Hub,
                functionName: 'revokeShares',
                args: [self.pool.id.raw, self.id.raw, asset.assetId.raw, nowRevokeEpoch + i, price.toBigInt(), 0n],
              })
            )
            addMessage(asset.assetId.centrifugeId, MessageType.RequestCallback)
            gasLeft -= gasPerMessage
          }

          // If we've revoked shares, also notify a number of redeem orders
          if (i) {
            const claims = gasLeft > 0n ? Number(gasLeft / gasPerMessage) : 0
            const assetOrders = ordersByAssetId[asset.assetId.toString()]
            assetOrders?.slice(0, claims).forEach((order) => {
              if (order.pendingRedeem > 0n) {
                batch.push(
                  encodeFunctionData({
                    abi: ABI.Hub,
                    functionName: 'notifyRedeem',
                    args: [
                      self.pool.id.raw,
                      self.id.raw,
                      asset.assetId.raw,
                      addressToBytes32(order.investor),
                      order.maxRedeemClaims + 1, // +1 to ensure the order that's being issued is included
                    ],
                  })
                )
                addMessage(asset.assetId.centrifugeId, MessageType.RequestCallback)
              }
            })
          }
        }
      }
      if (batch.length === 0) {
        throw new Error('No approve or revoke actions provided')
      }

      let title = 'Approve and revoke'
      if (assetsWithApprove === 0) {
        title = 'Revoke'
      } else if (assetsWithRevoke === 0) {
        title = 'Approve'
      }

      yield* wrapTransaction(title, ctx, {
        contract: hub,
        data: batch,
        messages,
      })
    }, this.pool.centrifugeId)
  }

  /**
   * Claim a deposit on the Hub side for the given asset and investor after the shares have been issued.
   * This will send a message to the Spoke that will allow the investor to claim their shares.
   */
  claimDeposit(assetId: AssetId, investor: HexString) {
    const self = this
    return this._transact(async function* (ctx) {
      const [{ hub }, investorOrder] = await Promise.all([
        self._root._protocolAddresses(self.pool.centrifugeId),
        self._investorOrder(assetId, investor),
      ])
      yield* wrapTransaction('Claim deposit', ctx, {
        contract: hub,
        data: encodeFunctionData({
          abi: ABI.Hub,
          functionName: 'notifyDeposit',
          args: [
            self.pool.id.raw,
            self.id.raw,
            assetId.raw,
            addressToBytes32(investor),
            investorOrder.maxDepositClaims,
          ],
        }),
        messages: { [assetId.centrifugeId]: [MessageType.RequestCallback] },
      })
    }, this.pool.centrifugeId)
  }

  /**
   * Claim a redemption on the Hub side for the given asset and investor after the shares have been revoked.
   * This will send a message to the Spoke that will allow the investor to claim their redeemed currency.
   */
  claimRedeem(assetId: AssetId, investor: HexString) {
    const self = this
    return this._transact(async function* (ctx) {
      const [{ hub }, investorOrder] = await Promise.all([
        self._root._protocolAddresses(self.pool.centrifugeId),
        self._investorOrder(assetId, investor),
      ])
      yield* wrapTransaction('Claim redeem', ctx, {
        contract: hub,
        data: encodeFunctionData({
          abi: ABI.Hub,
          functionName: 'notifyRedeem',
          args: [self.pool.id.raw, self.id.raw, assetId.raw, addressToBytes32(investor), investorOrder.maxRedeemClaims],
        }),
        messages: { [assetId.centrifugeId]: [MessageType.RequestCallback] },
      })
    }, this.pool.centrifugeId)
  }

  /**
   * Update a member of the share class.
   * @param address Address of the investor
   * @param validUntil Time in seconds from Unix epoch until the investor is valid
   * @param centrifugeId Centrifuge ID of the network on which to update the member
   */
  updateMember(address: HexString, validUntil: number, centrifugeId: CentrifugeId) {
    return this.updateMembers([{ address, validUntil, centrifugeId }])
  }

  /**
   * Batch update a list of members of the share class.
   * @param members Array of members to update, each with address, validUntil and centrifugeId
   * @param members.address Address of the investor
   * @param members.validUntil Time in seconds from Unix epoch until the investor is valid
   * @param members.centrifugeId Centrifuge ID of the network on which to update the member
   */
  updateMembers(members: { address: HexString; validUntil: number; centrifugeId: CentrifugeId }[]) {
    const self = this

    return this._transact(async function* (ctx) {
      const { hub } = await self._root._protocolAddresses(self.pool.centrifugeId)

      const batch: HexString[] = []
      const messages: Record<number, MessageType[]> = {}
      function addMessage(centId: number, message: MessageType) {
        if (!messages[centId]) messages[centId] = []
        messages[centId].push(message)
      }

      members.forEach((member) => {
        batch.push(
          encodeFunctionData({
            abi: ABI.Hub,
            functionName: 'updateRestriction',
            args: [
              self.pool.id.raw,
              self.id.raw,
              member.centrifugeId,
              encodePacked(
                ['uint8', 'bytes32', 'uint64'],
                [/* UpdateRestrictionType.Member */ 1, addressToBytes32(member.address), BigInt(member.validUntil)]
              ),
              0n,
            ],
          })
        )
        addMessage(member.centrifugeId, MessageType.UpdateRestriction)
      })

      if (batch.length === 0) {
        throw new Error('No data to update members')
      }

      yield* wrapTransaction(`Update member${batch.length > 1 ? 's' : ''}`, ctx, {
        contract: hub,
        data: batch,
        messages,
      })
    }, this.pool.centrifugeId)
  }

  /**
   * Retrieve all holders of the share class.
   * @param options Optional pagination and filter options object
   * @param options.limit Number of results to return (default: 20)
   * @param options.offset Offset for pagination (default: 0)
   * @param options.orderBy Order by field (default: "balance")
   * @param options.orderDirection Order direction (default: "desc")
   * @param options.filter Optional filter criteria
   * @param options.filter.balance_gt Investor minimum position amount filter
   * @param options.filter.holderAddress Filter by holder address (partial text match)
   * @param options.filter.centrifugeIds Filter by centrifuge IDs (array of centrifuge IDs)
   */
  holders(options?: {
    limit?: number
    offset?: number
    orderBy?: string
    orderDirection?: string
    filter?: {
      balance_gt?: bigint
      holderAddress?: string
      centrifugeIds?: string[]
    }
  }) {
    const limit = options?.limit ?? 20
    const offset = options?.offset ?? 0
    const orderBy = options?.orderBy ?? 'balance'
    const orderDirection = options?.orderDirection ?? 'desc'
    const filter = options?.filter

    return this._query(
      [
        'holders',
        this.id.raw,
        limit,
        offset,
        filter?.balance_gt?.toString(),
        filter?.holderAddress,
        filter?.centrifugeIds?.join(','),
        orderBy,
        orderDirection,
      ],
      () =>
        combineLatest([
          this.pool.currency(),
          this._investorOrders(),
          this._tokenInstancePositions({ limit, offset, orderBy, orderDirection, filter }),
        ]).pipe(
          switchMap(
            ([
              poolCurrency,
              { outstandingInvests, outstandingRedeems },
              { items: tokenInstancePositions, assets, pageInfo, totalCount },
            ]) => {
              // Handle empty positions case or else combineLatest([]) can hang indefinitely
              if (tokenInstancePositions.length === 0) {
                return of({
                  investors: [],
                  pageInfo,
                  totalCount,
                })
              }

              const whitelistedQueries = tokenInstancePositions.map((position) =>
                this._whitelistedInvestor({
                  accountAddress: position.accountAddress,
                  centrifugeId: position.centrifugeId,
                  tokenId: this.id.raw,
                }).pipe(catchError(() => of(null)))
              )

              return combineLatest(whitelistedQueries).pipe(
                map((whitelistResults) => {
                  const investors = tokenInstancePositions.map((position, i) => {
                    const whitelistData = whitelistResults[i]
                    const centrifugeId = Number(position.centrifugeId) as CentrifugeId
                    const outstandingInvest = outstandingInvests.find(
                      (order) => order.investor === position.accountAddress
                    )
                    const outstandingRedeem = outstandingRedeems.find(
                      (order) => order.investor === position.accountAddress
                    )
                    const assetId = outstandingInvest?.assetId.toString()
                    const assetDecimals =
                      assets.find((asset: { id: string; decimals: number }) => asset.id === assetId)?.decimals ?? 18
                    const isWhitelistedStatus = whitelistData
                      ? parseInt(whitelistData.validUntil, 10) > Date.now()
                      : false

                    return {
                      address: position.accountAddress,
                      amount: new Balance(outstandingInvest?.pendingAmount ?? 0n, assetDecimals),
                      centrifugeId,
                      createdAt: whitelistData?.createdAt ?? '',
                      holdings: new Balance(position.balance, poolCurrency.decimals),
                      isFrozen: whitelistData?.isFrozen ?? position.isFrozen,
                      outstandingInvest: outstandingInvest
                        ? new Balance(outstandingInvest.pendingAmount, assetDecimals).scale(poolCurrency.decimals)
                        : new Balance(0n, poolCurrency.decimals),
                      outstandingRedeem: outstandingRedeem
                        ? new Balance(outstandingRedeem.pendingAmount, poolCurrency.decimals)
                        : new Balance(0n, poolCurrency.decimals),
                      queuedInvest: outstandingInvest
                        ? new Balance(outstandingInvest.queuedAmount, assetDecimals).scale(poolCurrency.decimals)
                        : new Balance(0n, poolCurrency.decimals),
                      queuedRedeem: outstandingRedeem
                        ? new Balance(outstandingRedeem.queuedAmount, poolCurrency.decimals)
                        : new Balance(0n, poolCurrency.decimals),
                      isWhitelisted: isWhitelistedStatus,
                    }
                  })

                  investors.sort((a, b) => {
                    const aValue = BigInt(a.holdings.toBigInt())
                    const bValue = BigInt(b.holdings.toBigInt())
                    return aValue > bValue ? -1 : aValue < bValue ? 1 : 0
                  })

                  return {
                    investors,
                    pageInfo,
                    totalCount,
                  }
                })
              )
            }
          )
        )
    )
  }

  /**
   * Retrieve only whitelisted holders of the share class.
   * @param options Optional pagination options object for whitelisted investors query
   * @param options.limit Number of results to return (default: 20)
   * @param options.offset Offset for pagination (default: 0)
   */
  whitelistedHolders(options?: { limit: number; offset?: number }) {
    const limit = options?.limit ?? 20
    const offset = options?.offset ?? 0

    return this._query(['whitelistedHolders', this.id.raw, limit, offset], () =>
      combineLatest([
        this._root._deployments(),
        this.pool.currency(),
        this._investorOrders(),
        this._whitelistedInvestors({ limit, offset }),
      ]).pipe(
        switchMap(
          ([
            deployments,
            poolCurrency,
            { outstandingInvests, outstandingRedeems },
            { items: whitelistedInvestors, assets, pageInfo, totalCount },
          ]) => {
            if (whitelistedInvestors.length === 0) {
              return of({
                investors: [],
                pageInfo,
                totalCount,
              })
            }

            const positionQueries = whitelistedInvestors.map((investor) =>
              this._tokenInstancePosition({
                accountAddress: investor.address,
                centrifugeId: investor.centrifugeId,
                tokenId: this.id.raw,
              }).pipe(catchError(() => of(null)))
            )

            const chainsById = new Map(deployments.blockchains.items.map((chain) => [chain.centrifugeId, chain.id]))

            return combineLatest(positionQueries).pipe(
              map((positionResults) => {
                const investors = whitelistedInvestors.map((investor, i) => {
                  const positionData = positionResults[i]
                  const chainId = Number(chainsById.get(investor.centrifugeId)!)
                  const outstandingInvest = outstandingInvests.find((order) => order.investor === investor.address)
                  const outstandingRedeem = outstandingRedeems.find((order) => order.investor === investor.address)
                  const assetId = outstandingInvest?.assetId.toString()
                  const positionBalance = positionData?.balance ?? 0n
                  const assetDecimals =
                    assets.find((asset: { id: string; decimals: number }) => asset.id === assetId)?.decimals ?? 18
                  const isWhitelisted = parseInt(investor.validUntil, 10) > Date.now()

                  return {
                    address: investor.address,
                    amount: new Balance(outstandingInvest?.pendingAmount ?? 0n, assetDecimals),
                    chainId,
                    createdAt: investor.createdAt,
                    holdings: new Balance(positionBalance, poolCurrency.decimals),
                    isFrozen: investor.isFrozen ?? positionData?.isFrozen,
                    outstandingInvest: outstandingInvest
                      ? new Balance(outstandingInvest.pendingAmount, assetDecimals).scale(poolCurrency.decimals)
                      : new Balance(0n, poolCurrency.decimals),
                    outstandingRedeem: outstandingRedeem
                      ? new Balance(outstandingRedeem.pendingAmount, poolCurrency.decimals)
                      : new Balance(0n, poolCurrency.decimals),
                    queuedInvest: outstandingInvest
                      ? new Balance(outstandingInvest.queuedAmount, assetDecimals).scale(poolCurrency.decimals)
                      : new Balance(0n, poolCurrency.decimals),
                    queuedRedeem: outstandingRedeem
                      ? new Balance(outstandingRedeem.queuedAmount, poolCurrency.decimals)
                      : new Balance(0n, poolCurrency.decimals),
                    isWhitelisted,
                  }
                })

                investors.sort((a, b) => {
                  const aValue = BigInt(a.holdings.toBigInt())
                  const bValue = BigInt(b.holdings.toBigInt())
                  return aValue > bValue ? -1 : aValue < bValue ? 1 : 0
                })

                return {
                  investors,
                  pageInfo,
                  totalCount,
                }
              })
            )
          }
        )
      )
    )
  }

  /**
   * Retrieve investor orders of the share class.
   * @returns Investor orders
   */
  investorOrders() {
    const self = this

    return this._query(['investorOrders'], () =>
      self._investorOrders().pipe(
        switchMap((orders) =>
          combineLatest([
            ...orders.outstandingInvests.map((order) => self._investorOrder(order.assetId, order.investor)),
            ...orders.outstandingRedeems.map((order) => self._investorOrder(order.assetId, order.investor)),
          ]).pipe(
            map((investorOrders) => {
              const ordersByInvestor = new AddressMap<
                {
                  investor: HexString
                  assetId: AssetId
                  maxRedeemClaims: number
                  maxDepositClaims: number
                  pendingRedeem: bigint
                  pendingDeposit: bigint
                }[]
              >()

              investorOrders.forEach((order) => {
                const key = order.investor

                if (ordersByInvestor.has(key)) {
                  const existing = ordersByInvestor.get(key)!
                  const existingForAsset = existing.find((e) => e.assetId.equals(order.assetId))

                  if (!existingForAsset) {
                    existing.push(order)
                  }
                } else {
                  ordersByInvestor.set(key, [order])
                }
              })

              return ordersByInvestor
            })
          )
        )
      )
    )
  }

  /**
   * Freeze a member of the share class.
   * @param address Address to freeze
   * @param centrifugeId Centrifuge ID of the network on which to freeze the member
   */
  freezeMember(address: HexString, centrifugeId: CentrifugeId) {
    const self = this

    return this._transact(async function* (ctx) {
      const [share, restrictionManager] = await Promise.all([
        firstValueFrom(self._share(centrifugeId)),
        firstValueFrom(self._restrictionManager(centrifugeId)),
      ])

      yield* wrapTransaction('Freeze member', ctx, {
        contract: restrictionManager,
        data: encodeFunctionData({
          abi: ABI.RestrictionManager,
          functionName: 'freeze',
          args: [share, address],
        }),
      })
    }, centrifugeId)
  }

  /**
   * Unfreeze a member of the share class
   * @param address Address to unfreeze
   * @param centrifugeId Centrifuge ID of the network on which to unfreeze the member
   */
  unfreezeMember(address: HexString, centrifugeId: CentrifugeId) {
    const self = this

    return this._transact(async function* (ctx) {
      const [share, restrictionManager] = await Promise.all([
        firstValueFrom(self._share(centrifugeId)),
        firstValueFrom(self._restrictionManager(centrifugeId)),
      ])

      yield* wrapTransaction('Unfreeze member', ctx, {
        contract: restrictionManager,
        data: encodeFunctionData({
          abi: ABI.RestrictionManager,
          functionName: 'unfreeze',
          args: [share, address],
        }),
      })
    }, centrifugeId)
  }

  /**
   * Get the pending and claimable investment/redeem amounts for all investors
   * in a given share class (per vault/chain)
   */
  investmentsByVault(centrifugeId: CentrifugeId) {
    return this._query(['investmentsByVault', centrifugeId], () =>
      combineLatest([this._investorOrders(), this.vaults(centrifugeId), this.pendingAmounts()]).pipe(
        switchMap(([orders, vaults, pendingAmounts]) => {
          if (!vaults.length) return of([])

          const allInvestors = new Set<HexString>()
          orders.outstandingInvests.forEach((o) => allInvestors.add(o.investor))
          orders.outstandingRedeems.forEach((o) => allInvestors.add(o.investor))

          if (allInvestors.size === 0) return of([])

          return combineLatest(
            vaults.map((vault) => {
              const vaultInvestors = new Set<HexString>()
              orders.outstandingInvests
                .filter((o) => o.assetId.equals(vault.assetId))
                .forEach((o) => vaultInvestors.add(o.investor))
              orders.outstandingRedeems
                .filter((o) => o.assetId.equals(vault.assetId))
                .forEach((o) => vaultInvestors.add(o.investor))

              if (vaultInvestors.size === 0) return of([])

              const pendingMatch = pendingAmounts.find(
                (p) => p.assetId.equals(vault.assetId) && p.centrifugeId === vault.centrifugeId
              )

              const basePendingDeposit = pendingMatch?.pendingDeposit ?? new Balance(0n, 18)
              const basePendingRedeem = pendingMatch?.pendingRedeem ?? new Balance(0n, 18)
              const queuedInvest = pendingMatch?.queuedInvest ?? new Balance(0n, 18)
              const queuedRedeem = pendingMatch?.queuedRedeem ?? new Balance(0n, 18)

              const allPendingIssuances = pendingMatch?.pendingIssuances ?? []
              const allPendingRevocations = pendingMatch?.pendingRevocations ?? []

              return combineLatest(
                Array.from(vaultInvestors).map((investor) =>
                  vault.investment(investor).pipe(
                    map((investment) => {
                      const pendingIssuances = allPendingIssuances.map((epoch) => ({
                        ...epoch,
                        assetId: vault.assetId,
                        centrifugeId: vault.centrifugeId,
                      }))

                      const pendingRevocations = allPendingRevocations.map((epoch) => ({
                        ...epoch,
                        assetId: vault.assetId,
                        centrifugeId: vault.centrifugeId,
                      }))

                      return {
                        investor,
                        assetId: vault.assetId,
                        centrifugeId: vault.centrifugeId,
                        pendingDepositAssets: investment.pendingDepositAssets || basePendingDeposit,
                        pendingRedeemShares: basePendingRedeem,
                        claimableDepositShares: investment.claimableDepositShares,
                        claimableRedeemAssets: investment.claimableRedeemAssets,
                        queuedInvest,
                        queuedRedeem,
                        depositEpoch: pendingMatch?.depositEpoch,
                        redeemEpoch: pendingMatch?.redeemEpoch,
                        issueEpoch: pendingMatch?.issueEpoch,
                        revokeEpoch: pendingMatch?.revokeEpoch,
                        pendingIssuances,
                        pendingRevocations,
                      }
                    }),
                    catchError(() =>
                      of({
                        investor,
                        assetId: vault.assetId,
                        centrifugeId: vault.centrifugeId,
                        pendingDepositAssets: new Balance(0n, 18),
                        pendingRedeemShares: new Balance(0n, 18),
                        claimableDepositShares: new Balance(0n, 18),
                        claimableRedeemAssets: new Balance(0n, 18),
                        queuedInvest: new Balance(0n, 18),
                        queuedRedeem: new Balance(0n, 18),
                        pendingIssuances: [],
                        pendingRevocations: [],
                      })
                    )
                  )
                )
              )
            })
          ).pipe(map((results) => results.flat()))
        })
      )
    )
  }

  /**
   * Get closed investment orders
   * @returns Closed investment orders where shares have been issued
   */
  closedInvestments() {
    return this._query(['closedInvestments'], () =>
      this._root._queryIndexer(
        `query ($scId: String!) {
        investOrders(where: { tokenId: $scId, issuedAt_not: null }, limit: 1000) {
          items {
            account
            index
            assetId
            approvedAssetsAmount
            approvedAt
            issuedSharesAmount
            issuedAt
            issuedWithNavAssetPerShare
            issuedWithNavPoolPerShare
            claimedAt
            claimedAtBlock
            asset {
              id
              decimals
              symbol
              name
              blockchain {
                chainId
              }
            }
            token {
              decimals
              blockchain {
                chainId
              }
            }
          }
        }
      }`,
        { scId: this.id.raw },
        (data: {
          investOrders: {
            items: {
              account: HexString
              index: number
              assetId: string
              approvedAssetsAmount: string
              approvedAt: string | null
              issuedSharesAmount: string
              issuedAt: string | null
              issuedWithNavAssetPerShare: string
              issuedWithNavPoolPerShare: string
              claimedAt: string | null
              claimedAtBlock: string | null
              asset: {
                id: string
                decimals: number
                symbol: string
                name: string
                blockchain: {
                  chainId: number
                }
              }
              token: {
                decimals: number
                blockchain: {
                  chainId: number
                }
              }
            }[]
          }
        }) => {
          return data.investOrders.items.map((order) => ({
            investor: order.account.toLowerCase() as HexString,
            index: order.index,
            assetId: new AssetId(order.assetId),
            approvedAmount: new Balance(order.approvedAssetsAmount || 0n, order.asset.decimals),
            approvedAt: order.approvedAt ? order.approvedAt : null,
            issuedAmount: new Balance(order.issuedSharesAmount || 0n, order.token.decimals),
            issuedAt: order.issuedAt ? order.issuedAt : null,
            priceAsset: new Price(order.issuedWithNavAssetPerShare || 0n),
            pricePerShare: new Price(order.issuedWithNavPoolPerShare || 0n),
            claimedAt: order.claimedAt ? order.claimedAt : null,
            isClaimed: !!order.claimedAtBlock,
            asset: {
              symbol: order.asset.symbol,
              name: order.asset.name,
              decimals: order.asset.decimals,
            },
            centrifugeId: order.asset.blockchain.chainId,
            token: {
              decimals: order.token.decimals,
            },
          }))
        }
      )
    )
  }

  /**
   * Get closed redemption orders
   * @returns Closed redemption orders where shares have been revoked
   */
  closedRedemptions() {
    return this._query(['closedRedemptions'], () =>
      this._root._queryIndexer(
        `query ($scId: String!) {
        redeemOrders(where: { tokenId: $scId, revokedAt_not: null }, limit: 1000) {
          items {
            account
            index
            assetId
            approvedSharesAmount
            approvedAt
            revokedAssetsAmount
            revokedAt
            revokedWithNavAssetPerShare
            revokedWithNavPoolPerShare
            claimedAt
            claimedAtBlock
            asset {
              id
              decimals
              symbol
              name
              blockchain {
                chainId
              }
            }
            token {
              decimals
              blockchain {
                chainId
              }
            }
          }
        }
      }`,
        { scId: this.id.raw },
        (data: {
          redeemOrders: {
            items: {
              account: HexString
              index: number
              assetId: string
              approvedSharesAmount: string
              approvedAt: string | null
              revokedAssetsAmount: string
              revokedAt: string | null
              revokedWithNavAssetPerShare: string
              revokedWithNavPoolPerShare: string
              claimedAt: string | null
              claimedAtBlock: string | null
              asset: {
                id: string
                decimals: number
                symbol: string
                name: string
                blockchain: {
                  chainId: number
                }
              }
              token: {
                decimals: number
                blockchain: {
                  chainId: number
                }
              }
            }[]
          }
        }) => {
          return data.redeemOrders.items.map((order) => ({
            investor: order.account.toLowerCase() as HexString,
            index: order.index,
            assetId: new AssetId(order.assetId),
            approvedAmount: new Balance(order.approvedSharesAmount || 0n, order.token.decimals),
            approvedAt: order.approvedAt ? order.approvedAt : null,
            payoutAmount: new Balance(order.revokedAssetsAmount || 0n, order.asset.decimals),
            revokedAt: order.revokedAt ? order.revokedAt : null,
            priceAsset: new Price(order.revokedWithNavAssetPerShare || 0n),
            pricePerShare: new Price(order.revokedWithNavPoolPerShare || 0n),
            claimedAt: order.claimedAt ? order.claimedAt : null,
            isClaimed: !!order.claimedAtBlock,
            asset: {
              symbol: order.asset.symbol,
              name: order.asset.name,
              decimals: order.asset.decimals,
            },
            centrifugeId: order.asset.blockchain.chainId,
            token: {
              decimals: order.token.decimals,
            },
          }))
        }
      )
    )
  }

  /**
   * Get the valuation contract address for this share class on a specific chain.
   * @param chainId
   */
  valuation(chainId: number) {
    return this._query(['valuation', chainId], () =>
      this._root._protocolAddresses(chainId).pipe(
        switchMap(({ syncManager }) =>
          defer(async () => {
            const valuation = await this._root.getClient(chainId).readContract({
              address: syncManager,
              abi: ABI.SyncRequests,
              functionName: 'valuation',
              args: [this.pool.id.raw, this.id.raw],
            })
            return valuation as HexString
          }).pipe(
            repeatOnEvents(
              this._root,
              {
                address: syncManager,
                eventName: ['SetValuation'],
                filter: (events) =>
                  events.some((event) => event.args.poolId === this.pool.id.raw && event.args.scId === this.id.raw),
              },
              chainId
            )
          )
        )
      )
    )
  }

  /**
   * Set the default valuation contract for this share class on a specific chain.
   * @param chainId - The chain ID where the valuation should be updated
   * @param valuation - The address of the valuation contract
   */
  updateValuation(chainId: number, valuation: HexString) {
    const self = this
    return this._transact(async function* (ctx) {
      const [id, { hub }, spokeAddresses] = await Promise.all([
        self._root.id(chainId),
        self._root._protocolAddresses(self.pool.chainId),
        self._root._protocolAddresses(chainId),
      ])

      yield* wrapTransaction('Update valuation', ctx, {
        contract: hub,
        data: encodeFunctionData({
          abi: ABI.Hub,
          functionName: 'updateContract',
          args: [
            self.pool.id.raw,
            self.id.raw,
            id,
            addressToBytes32(spokeAddresses.syncManager),
            encodePacked(['uint8', 'bytes32'], [/* UpdateContractType.Valuation */ 1, addressToBytes32(valuation)]),
            0n,
          ],
        }),
        messages: { [id]: [MessageType.UpdateContract] },
      })
    }, this.pool.chainId)
  }

  /**
   * Update the hook for this share class on a specific chain.
   * @param chainId - The chain ID where the hook should be updated
   * @param hook - The address of the new hook contract
   */
  updateHook(chainId: number, hook: HexString) {
    const self = this
    return this._transact(async function* (ctx) {
      const [id, { hub }] = await Promise.all([
        self._root.id(chainId),
        self._root._protocolAddresses(self.pool.chainId),
      ])

      yield* wrapTransaction('Update hook', ctx, {
        contract: hub,
        data: encodeFunctionData({
          abi: ABI.Hub,
          functionName: 'updateShareHook',
          args: [self.pool.id.raw, self.id.raw, id, addressToBytes32(hook)],
        }),
        messages: { [id]: [MessageType.UpdateShareHook] },
      })
    }, this.pool.chainId)
  }

  /**
   * Update both (or one of) the hook and valuation for this share class on a specific chain in a single transaction.
   * @param chainId - The chain ID where the updates should be applied
   * @param hook - The address of the new hook contract (optional)
   * @param valuation - The address of the new valuation contract (optional)
   */
  updateHookAndValuation(chainId: number, hook?: HexString, valuation?: HexString) {
    if (!hook && !valuation) {
      throw new Error('At least one of hook or valuation must be provided')
    }

    const self = this
    return this._transact(async function* (ctx) {
      const [id, { hub }, spokeAddresses] = await Promise.all([
        self._root.id(chainId),
        self._root._protocolAddresses(self.pool.chainId),
        self._root._protocolAddresses(chainId),
      ])

      const calls: HexString[] = []
      const messages: MessageType[] = []

      if (hook) {
        calls.push(
          encodeFunctionData({
            abi: ABI.Hub,
            functionName: 'updateShareHook',
            args: [self.pool.id.raw, self.id.raw, id, addressToBytes32(hook)],
          })
        )
        messages.push(MessageType.UpdateShareHook)
      }

      if (valuation) {
        calls.push(
          encodeFunctionData({
            abi: ABI.Hub,
            functionName: 'updateContract',
            args: [
              self.pool.id.raw,
              self.id.raw,
              id,
              addressToBytes32(spokeAddresses.syncManager),
              encodePacked(['uint8', 'bytes32'], [/* UpdateContractType.Valuation */ 1, addressToBytes32(valuation)]),
              0n,
            ],
          })
        )
        messages.push(MessageType.UpdateContract)
      }

      const title = hook && valuation ? 'Update hook and valuation' : hook ? 'Update hook' : 'Update valuation'

      yield* wrapTransaction(title, ctx, {
        contract: hub,
        data: calls,
        messages: { [id]: messages },
      })
    }, this.pool.chainId)
  }

  /** @internal */
  _balances() {
    return this._root._queryIndexer(
      `query ($scId: String!) {
        holdingEscrows(where: { tokenId: $scId }) {
          items {
            holding {
              createdAt
            }
            assetAmount
            assetPrice
            assetId
            asset {
              decimals
              assetTokenId
              address
              name
              symbol
              blockchain {
                id
                centrifugeId
              }
            }
          }
        }
      }`,
      {
        scId: this.id.raw,
      },
      (data: {
        holdingEscrows: {
          items: {
            holding: {
              createdAt: string | null
            }
            assetId: string
            assetAmount: string
            assetPrice: string
            asset: {
              decimals: number
              assetTokenId: string
              address: HexString
              name: string
              symbol: string
              blockchain: { id: string; centrifugeId: string }
            }
          }[]
        }
      }) => data.holdingEscrows.items
    )
  }

  /** @internal */
  _holding(assetId: AssetId) {
    return this._query(['holding', assetId.toString()], () =>
      combineLatest([
        this._root._protocolAddresses(this.pool.centrifugeId),
        this.pool.currency(),
        this._root._assetDecimals(assetId, this.pool.centrifugeId),
      ]).pipe(
        switchMap(([{ holdings: holdingsAddr }, poolCurrency, assetDecimals]) =>
          defer(async () => {
            const client = await firstValueFrom(this._root.getClient(this.pool.centrifugeId))
            const holdings = getContract({
              address: holdingsAddr,
              abi: ABI.Holdings,
              client,
            })

            const [valuation, amount, value, isLiability, ...accounts] = await Promise.all([
              holdings.read.valuation([this.pool.id.raw, this.id.raw, assetId.raw]),
              holdings.read.amount([this.pool.id.raw, this.id.raw, assetId.raw]),
              holdings.read.value([this.pool.id.raw, this.id.raw, assetId.raw]),
              holdings.read.isLiability([this.pool.id.raw, this.id.raw, assetId.raw]),
              ...[
                AccountType.Asset,
                AccountType.Equity,
                AccountType.Loss,
                AccountType.Gain,
                AccountType.Expense,
                AccountType.Liability,
              ].map((kind) => holdings.read.accountId([this.pool.id.raw, this.id.raw, assetId.raw, kind])),
            ])
            return {
              assetId,
              assetDecimals,
              valuation,
              amount: new Balance(amount, assetDecimals),
              value: new Balance(value, poolCurrency.decimals),
              isLiability,
              accounts: {
                [AccountType.Asset]: accounts[0] || null,
                [AccountType.Equity]: accounts[1] || null,
                [AccountType.Loss]: accounts[2] || null,
                [AccountType.Gain]: accounts[3] || null,
                [AccountType.Expense]: accounts[4] || null,
                [AccountType.Liability]: accounts[5] || null,
              },
            }
          }).pipe(
            repeatOnEvents(
              this._root,
              {
                address: holdingsAddr,
                eventName: ['Increase', 'Decrease', 'Update', 'UpdateValuation'],
                filter: (events) => {
                  return events.some((event) => {
                    return event.args.scId === this.id && event.args.assetId === assetId.raw
                  })
                },
              },
              this.pool.centrifugeId
            )
          )
        )
      )
    )
  }

  /** @internal */
  _balance(
    centrifugeId: CentrifugeId,
    asset: { address: HexString; assetTokenId?: bigint; id: AssetId; decimals: number }
  ) {
    return this._query(['balance', asset.id.toString()], () =>
      combineLatest([
        this._root._protocolAddresses(centrifugeId),
        this.pool.currency(),
        this._root.getClient(centrifugeId),
      ]).pipe(
        switchMap(([addresses, poolCurrency, client]) =>
          defer(async () => {
            const [amountBn, priceBn] = await Promise.all([
              client.readContract({
                address: addresses.balanceSheet,
                abi: ABI.BalanceSheet,
                functionName: 'availableBalanceOf',
                args: [this.pool.id.raw, this.id.raw, asset.address, BigInt(asset.assetTokenId ?? 0n)],
              }),
              client.readContract({
                address: addresses.spoke,
                abi: ABI.Spoke,
                functionName: 'pricePoolPerAsset',
                args: [this.pool.id.raw, this.id.raw, asset.id.raw, false],
              }),
            ])

            const amount = new Balance(amountBn, asset.decimals)
            const price = new Price(priceBn)
            const value = Balance.fromFloat(amount.toDecimal().mul(price.toDecimal()), poolCurrency.decimals)

            return {
              amount,
              value,
              price,
            }
          }).pipe(
            repeatOnEvents(
              this._root,
              {
                address: [addresses.balanceSheet, addresses.spoke],
                eventName: ['NoteDeposit', 'Deposit', 'Withdraw', 'UpdateAssetPrice'],
                filter: (events) => {
                  return events.some(
                    (event) =>
                      event.args.scId === this.id.raw &&
                      // UpdateAssetPrice event
                      (event.args.assetId === asset.id.raw ||
                        // NoteDeposit, Deposit, Withdraw events
                        event.args.asset?.toLowerCase() === asset.address?.toLowerCase())
                  )
                },
              },
              centrifugeId
            )
          )
        )
      )
    )
  }

  /** @internal */
  _investorOrders() {
    return this._root._queryIndexer(
      `query ($scId: String!) {
        outstandingInvests(where: {tokenId: $scId}) {
          items {
            investor: account
            assetId
            queuedAmount
            depositAmount
            pendingAmount
          }
        }
        outstandingRedeems(where: {tokenId: $scId}) {
          items {
            assetId
            investor: account
            queuedAmount
            depositAmount
            pendingAmount
          }
        }
        }`,
      { scId: this.id.raw },
      (data: {
        outstandingInvests: {
          items: {
            assetId: string
            investor: HexString
            queuedAmount: string
            depositAmount: string
            pendingAmount: string
          }[]
        }
        outstandingRedeems: {
          items: {
            assetId: string
            investor: HexString
            queuedAmount: string
            depositAmount: string
            pendingAmount: string
          }[]
        }
      }) => ({
        outstandingInvests: data.outstandingInvests.items.map((item) => ({
          ...item,
          assetId: new AssetId(item.assetId),
        })),
        outstandingRedeems: data.outstandingRedeems.items.map((item) => ({
          ...item,
          assetId: new AssetId(item.assetId),
        })),
      })
    )
  }

  /** @internal */
  _investorOrder(assetId: AssetId, investor: HexString) {
    return this._query(['investorOrder', assetId.toString(), investor.toLowerCase()], () =>
      this._root._protocolAddresses(this.pool.centrifugeId).pipe(
        switchMap(({ shareClassManager }) =>
          defer(async () => {
            const client = await firstValueFrom(this._root.getClient(this.pool.centrifugeId))
            const contract = getContract({
              address: shareClassManager,
              abi: ABI.ShareClassManager,
              client,
            })

            const [maxDepositClaims, maxRedeemClaims, [pendingDeposit], [pendingRedeem]] = await Promise.all([
              contract.read.maxDepositClaims([this.id.raw, addressToBytes32(investor), assetId.raw]),
              contract.read.maxRedeemClaims([this.id.raw, addressToBytes32(investor), assetId.raw]),
              contract.read.depositRequest([this.id.raw, assetId.raw, addressToBytes32(investor)]),
              contract.read.redeemRequest([this.id.raw, assetId.raw, addressToBytes32(investor)]),
            ])

            return {
              assetId,
              investor,
              maxDepositClaims,
              maxRedeemClaims,
              pendingDeposit,
              pendingRedeem,
            }
          }).pipe(
            repeatOnEvents(
              this._root,
              {
                address: shareClassManager,
                eventName: [
                  'UpdateDepositRequest',
                  'UpdateRedeemRequest',
                  'ClaimDeposit',
                  'ClaimRedeem',
                  'ApproveDeposits',
                  'ApproveRedeems',
                ],
                filter: (events) => {
                  return events.some(
                    (event) =>
                      event.args.scId === this.id.raw &&
                      (event.args.depositAssetId === assetId.raw || event.args.payoutAssetId === assetId.raw)
                  )
                },
              },
              this.pool.centrifugeId
            )
          )
        )
      )
    )
  }

  /** @internal */
  _allVaults() {
    return this._root._queryIndexer(
      `query ($scId: String!) {
          vaults(where: { tokenId: $scId }) {
            items {
              asset {
                id
              }
              address: id
              poolId
              assetAddress
              status
              blockchain {
                id
              }
            }
          }
        }`,
      { scId: this.id.raw },
      (data: {
        vaults: {
          items: {
            address: HexString
            poolId: string
            assetAddress: HexString
            blockchain: { id: string }
            asset: { id: string }
            status: 'Linked' | 'Unlinked'
          }[]
        }
      }) =>
        data.vaults.items.map(({ blockchain, asset, ...rest }) => ({
          ...rest,
          centrifugeId: Number(blockchain.id),
          assetId: new AssetId(asset.id),
        }))
    )
  }

  /** @internal */
  _metadata() {
    return this._query(['metadata'], () =>
      this._root._protocolAddresses(this.pool.centrifugeId).pipe(
        switchMap(({ shareClassManager }) =>
          defer(async () => {
            const client = await firstValueFrom(this._root.getClient(this.pool.centrifugeId))
            const [name, symbol] = await client.readContract({
              address: shareClassManager,
              abi: ABI.ShareClassManager,
              functionName: 'metadata',
              args: [this.id.raw],
            })
            return {
              name,
              symbol,
            }
          }).pipe(
            repeatOnEvents(
              this._root,
              {
                address: shareClassManager,
                eventName: 'UpdateMetadata',
                filter: (events) => {
                  return events.some((event) => {
                    return event.args.scId === this.id
                  })
                },
              },
              this.pool.centrifugeId
            )
          )
        )
      )
    )
  }

  /** @internal */
  _metrics() {
    return this._query(['metrics'], () =>
      this._root._protocolAddresses(this.pool.centrifugeId).pipe(
        switchMap(({ shareClassManager }) =>
          defer(async () => {
            const client = await firstValueFrom(this._root.getClient(this.pool.centrifugeId))
            const [totalIssuance, pricePerShare] = await client.readContract({
              address: shareClassManager,
              abi: ABI.ShareClassManager,
              functionName: 'metrics',
              args: [this.id.raw],
            })
            return {
              totalIssuance: new Balance(totalIssuance, 18),
              pricePerShare: new Price(pricePerShare),
            }
          }).pipe(
            repeatOnEvents(
              this._root,
              {
                address: shareClassManager,
                eventName: [
                  'RevokeShares',
                  'IssueShares',
                  'RemoteIssueShares',
                  'RemoteRevokeShares',
                  'UpdateShareClass',
                ],
                filter: (events) => {
                  return events.some((event) => {
                    return event.args.scId === this.id.raw
                  })
                },
              },
              this.pool.centrifugeId
            )
          )
        )
      )
    )
  }

  /** @internal */
  _epochInvestOrders() {
    return this._query(['epochInvestOrders'], () =>
      this._root._queryIndexer(
        `query ($scId: String!) {
          epochInvestOrders(where: {tokenId: $scId, issuedAt: null, approvedAt_not: null}, limit: 1000) {
            items {
              approvedAt
              assetId
              index
            }
          }
        }`,
        { scId: this.id.raw },
        (data: {
          epochInvestOrders: {
            items: {
              approvedAt: Date
              assetId: AssetId
              index: number
            }[]
          }
        }) => {
          const ordersMap = new Map<string, { approvedAt: Date; assetId: AssetId; index: number }[]>()

          data.epochInvestOrders.items.forEach((item) => {
            const key = item.assetId.toString()
            if (!ordersMap.has(key)) {
              ordersMap.set(key, [])
            }

            ordersMap.get(key)![item.index] = {
              approvedAt: item.approvedAt,
              assetId: item.assetId,
              index: item.index,
            }
          })

          return ordersMap
        }
      )
    )
  }

  /** @internal */
  _epochRedeemOrders() {
    return this._query(['epochRedeemOrders'], () =>
      this._root._queryIndexer(
        `query ($scId: String!) {
          epochRedeemOrders(where: {tokenId: $scId, revokedAt: null, approvedAt_not: null}, limit: 1000) {
            items {
              approvedAt
              assetId
              index
            }
          }
        }`,
        { scId: this.id.raw },
        (data: {
          epochRedeemOrders: {
            items: {
              approvedAt: Date
              assetId: AssetId
              index: number
            }[]
          }
        }) => {
          const ordersMap = new Map<string, { approvedAt: Date; assetId: AssetId; index: number }[]>()

          data.epochRedeemOrders.items.forEach((item) => {
            const key = item.assetId.toString()
            if (!ordersMap.has(key)) {
              ordersMap.set(key, [])
            }

            ordersMap.get(key)![item.index] = {
              approvedAt: item.approvedAt,
              assetId: item.assetId,
              index: item.index,
            }
          })

          return ordersMap
        }
      )
    )
  }

  /** @internal */
  _epoch(assetId: AssetId) {
    return this._query(['epoch', assetId.toString()], () =>
      combineLatest([
        this._root._protocolAddresses(this.pool.centrifugeId),
        this.pool.currency(),
        this._root._assetDecimals(assetId, this.pool.centrifugeId),
        this._epochInvestOrders(),
        this._epochRedeemOrders(),
      ]).pipe(
        switchMap(([{ shareClassManager }, poolCurrency, assetDecimals, epochInvestOrders, epochRedeemOrders]) =>
          defer(async () => {
            const client = await firstValueFrom(this._root.getClient(this.pool.centrifugeId))
            const scm = getContract({
              address: shareClassManager,
              abi: ABI.ShareClassManager,
              client,
            })

            const [epoch, pendingDeposit, pendingRedeem] = await Promise.all([
              scm.read.epochId([this.id.raw, assetId.raw]),
              scm.read.pendingDeposit([this.id.raw, assetId.raw]),
              scm.read.pendingRedeem([this.id.raw, assetId.raw]),
            ])

            const depositEpoch = epoch[0] + 1
            const redeemEpoch = epoch[1] + 1
            const issueEpoch = epoch[2] + 1
            const revokeEpoch = epoch[3] + 1

            const [depositEpochAmounts, redeemEpochAmount] = await Promise.all([
              Promise.all(
                Array.from({ length: depositEpoch - issueEpoch }).map((_, i) =>
                  scm.read.epochInvestAmounts([this.id.raw, assetId.raw, issueEpoch + i])
                )
              ),
              Promise.all(
                Array.from({ length: redeemEpoch - revokeEpoch }).map((_, i) =>
                  scm.read.epochRedeemAmounts([this.id.raw, assetId.raw, revokeEpoch + i])
                )
              ),
            ])

            const approvedDeposit = depositEpochAmounts.reduce((acc, amount) => acc + amount[1], 0n)
            const approvedRedeem = redeemEpochAmount.reduce((acc, amount) => acc + amount[1], 0n)

            return {
              depositEpoch,
              redeemEpoch,
              issueEpoch,
              revokeEpoch,
              pendingDeposit: new Balance(pendingDeposit, assetDecimals),
              pendingRedeem: new Balance(pendingRedeem, poolCurrency.decimals),
              pendingIssuancesTotal: new Balance(approvedDeposit, assetDecimals),
              pendingIssuances: depositEpochAmounts.map(([, amount], i) => ({
                amount: new Balance(amount, assetDecimals),
                approvedAt: epochInvestOrders.get(assetId.toString())?.[issueEpoch + i]?.approvedAt,
                epoch: issueEpoch + i,
              })),
              pendingRevocationsTotal: new Balance(approvedRedeem, poolCurrency.decimals),
              pendingRevocations: redeemEpochAmount.map(([, amount], i) => ({
                amount: new Balance(amount, poolCurrency.decimals),
                approvedAt: epochRedeemOrders.get(assetId.toString())?.[revokeEpoch + i]?.approvedAt,
                epoch: revokeEpoch + i,
              })),
            }
          }).pipe(
            repeatOnEvents(
              this._root,
              {
                address: shareClassManager,
                eventName: [
                  'ApproveDeposits',
                  'ApproveRedeems',
                  'IssueShares',
                  'RevokeShares',
                  'RemoteIssueShares',
                  'RemoteRevokeShares',
                  'UpdateDepositRequest',
                  'UpdateRedeemRequest',
                ],
                filter: (events) => {
                  return events.some((event) => {
                    return event.args.scId === this.id.raw
                  })
                },
              },
              this.pool.centrifugeId
            )
          )
        )
      )
    )
  }

  /** @internal */
  _updateContract(chainId: number, target: HexString, payload: HexString) {
    const self = this
    return this._transact(async function* (ctx) {
      const [id, { hub }] = await Promise.all([
        self._root.id(chainId),
        self._root._protocolAddresses(self.pool.centrifugeId),
      ])
      yield* wrapTransaction('Update contract', ctx, {
        contract: hub,
        data: encodeFunctionData({
          abi: ABI.Hub,
          functionName: 'updateContract',
          args: [self.pool.id.raw, self.id.raw, id, addressToBytes32(target), payload, 0n],
        }),
        messages: { [id]: [MessageType.UpdateContract] },
      })
    }, this.pool.centrifugeId)
  }

  /** @internal */
  _epochOutstandingInvests() {
    return this._query(['epochOutstandingInvests'], () =>
      this._root._queryIndexer(
        `query ($scId: String!) {
            epochOutstandingInvests(where: { tokenId: $scId }, limit: 1000) {
              items {
                assetId
                pendingAssetsAmount
                asset { decimals centrifugeId }
              }
            }
          }`,
        { scId: this.id.raw },
        (data: {
          epochOutstandingInvests: {
            items: {
              assetId: string
              pendingAssetsAmount: string
              asset: { decimals: number; centrifugeId: string }
            }[]
          }
        }) => {
          return data.epochOutstandingInvests.items.map((item) => ({
            assetId: new AssetId(item.assetId),
            centrifugeId: item.asset.centrifugeId,
            amount: new Balance(item.pendingAssetsAmount || 0, item.asset.decimals),
          }))
        }
      )
    )
  }

  /** @internal */
  _epochOutstandingRedeems() {
    return this._query(['epochOutstandingRedeems'], () =>
      this._root._queryIndexer(
        `query ($scId: String!) {
            epochOutstandingRedeems(where: { tokenId: $scId }, limit: 1000) {
              items {
                assetId
                pendingSharesAmount
                asset { decimals centrifugeId }
              }
            }
          }`,
        { scId: this.id.raw },
        (data: {
          epochOutstandingRedeems: {
            items: {
              assetId: string
              pendingSharesAmount: string
              asset: { decimals: number; centrifugeId: string }
            }[]
          }
        }) => {
          return data.epochOutstandingRedeems.items.map((item) => ({
            assetId: new AssetId(item.assetId),
            centrifugeId: item.asset.centrifugeId,
            amount: new Balance(item.pendingSharesAmount || 0, 18),
          }))
        }
      )
    )
  }

  /** @internal */
  _share(centrifugeId: CentrifugeId) {
    return this._query(['share', centrifugeId], () =>
      this.pool.network(centrifugeId).pipe(switchMap((network) => network._share(this.id)))
    )
  }

  /** @internal */
  _restrictionManager(centrifugeId: CentrifugeId) {
    return this._query(['restrictionManager', centrifugeId], () =>
      combineLatest([this._share(centrifugeId), this._root.getClient(centrifugeId)]).pipe(
        switchMap(([share, client]) =>
          defer(async () => {
            const address = await client.readContract({
              address: share,
              abi: ABI.Currency,
              functionName: 'hook',
            })
            return address.toLowerCase() as HexString
          })
        )
      )
    )
  }

  /** @internal */
  _getFreeAccountId() {
    return this._query(['getFreeAccountId'], () =>
      this._root._protocolAddresses(this.pool.centrifugeId).pipe(
        map(({ accounting }) => ({ accounting, id: null, triesLeft: 10 })),
        expand(({ accounting, triesLeft }) => {
          const id = Number(randomUint(32))

          if (triesLeft <= 0) return EMPTY

          return defer(async () => {
            const client = await firstValueFrom(this._root.getClient(this.pool.centrifugeId))
            const exists = await client.readContract({
              address: accounting,
              abi: ABI.Accounting,
              functionName: 'exists',
              args: [this.pool.id.raw, id],
            })
            return { accounting, id: exists ? null : id, triesLeft: triesLeft - 1 }
          })
        }),
        filter(({ id }) => !!id),
        map(({ id }) => id!)
      )
    )
  }

  /** @internal */
  _tokenInstancePositions(options?: {
    limit?: number
    offset?: number
    orderBy?: string
    orderDirection?: string
    filter?: {
      balance_gt?: bigint
      holderAddress?: string
      centrifugeIds?: string[]
    }
  }) {
    const limit = options?.limit ?? 1000
    const offset = options?.offset ?? 0
    const orderBy = options?.orderBy ?? 'balance'
    const orderDirection = options?.orderDirection ?? 'desc'
    const balance_gt = options?.filter?.balance_gt
    const holderAddress = options?.filter?.holderAddress?.toLowerCase()
    const centrifugeIds = options?.filter?.centrifugeIds

    return this._query(
      [
        'tokenInstancePositions',
        this.id.raw,
        limit,
        offset,
        balance_gt?.toString(),
        holderAddress,
        centrifugeIds?.join(','),
        orderBy,
        orderDirection,
      ],
      () =>
        this._root._protocolAddresses(this.pool.centrifugeId).pipe(
          switchMap((protocolAddresses) => {
            // Build where clause dynamically based on which filters are provided
            const whereConditions = ['tokenId: $scId', 'accountAddress_not_in: $excludedAddresses']
            if (balance_gt !== undefined) whereConditions.push('balance_gt: $balance_gt')
            if (holderAddress) whereConditions.push('accountAddress_contains: $holderAddress')
            if (centrifugeIds) whereConditions.push('centrifugeId_in: $centrifugeIds')

            // Build query parameters dynamically
            const queryParams = [
              '$scId: String!',
              '$limit: Int!',
              '$offset: Int!',
              '$orderBy: String!',
              '$orderDirection: String!',
              '$excludedAddresses: [String!]!',
            ]
            if (balance_gt !== undefined) queryParams.push('$balance_gt: BigInt')
            if (holderAddress) queryParams.push('$holderAddress: String')
            if (centrifugeIds) queryParams.push('$centrifugeIds: [String!]')

            // Build variables object
            const variables: Record<string, any> = {
              scId: this.id.raw,
              limit,
              offset,
              orderBy,
              orderDirection,
              excludedAddresses: [
                protocolAddresses.globalEscrow.toLowerCase(),
                protocolAddresses.balanceSheet.toLowerCase(),
                protocolAddresses.asyncRequestManager.toLowerCase(),
                protocolAddresses.syncManager.toLowerCase(),
              ],
            }
            if (balance_gt !== undefined) variables.balance_gt = balance_gt.toString()
            if (holderAddress) variables.holderAddress = holderAddress
            if (centrifugeIds) variables.centrifugeIds = centrifugeIds

            return this._root
              ._queryIndexer<{
                tokenInstancePositions: {
                  items: {
                    accountAddress: HexString
                    centrifugeId: string
                    balance: bigint
                    isFrozen: boolean
                  }[]
                  pageInfo: {
                    hasNextPage: boolean
                    hasPreviousPage: boolean
                    startCursor: string
                    endCursor: string
                  }
                  totalCount: number
                }
                assets: {
                  items: {
                    decimals: number
                    id: string
                  }[]
                }
              }>(
                `query (${queryParams.join(', ')}) {
                tokenInstancePositions(
                  where: { ${whereConditions.join(', ')} }
                  orderBy: $orderBy
                  orderDirection: $orderDirection
                  limit: $limit
                  offset: $offset
                ) {
                  items {
                    accountAddress
                    centrifugeId
                    balance
                    isFrozen
                  }
                  pageInfo {
                    hasNextPage
                    hasPreviousPage
                    startCursor
                    endCursor
                  }
                  totalCount
                }
                assets {
                  items {
                    decimals
                    id
                  }
                }
              }`,
                variables
              )
              .pipe(
                map((data) => ({
                  items: data.tokenInstancePositions.items,
                  assets: data.assets.items,
                  pageInfo: data.tokenInstancePositions.pageInfo,
                  totalCount: data.tokenInstancePositions.totalCount,
                }))
              )
          })
        )
    )
  }

  /** @internal */
  _whitelistedInvestors(options?: { limit: number; offset?: number }) {
    const limit = options?.limit ?? 1000
    const offset = options?.offset ?? 0
    const MAX_CENTRIFUGE_ID = 100n

    return this._query(['whitelistedInvestors', this.id.raw, limit, offset], () =>
      this._root
        ._queryIndexer<{
          whitelistedInvestors: {
            items: {
              accountAddress: HexString
              centrifugeId: string
              createdAt: string
              isFrozen: boolean
              validUntil: string
            }[]
            pageInfo: {
              hasNextPage: boolean
              hasPreviousPage: boolean
              startCursor: string
              endCursor: string
            }
            totalCount: number
          }
          assets: {
            items: {
              decimals: number
              id: string
            }[]
          }
        }>(
          `query ($tokenId: String!, $limit: Int!, $offset: Int!) {
            whitelistedInvestors(
            where: { tokenId: $tokenId }
              limit: $limit
              offset: $offset
            ) {
              items {
                accountAddress
                centrifugeId
                createdAt
                isFrozen
                validUntil
              }
              pageInfo {
                hasNextPage
                hasPreviousPage
                startCursor
                endCursor
              }
              totalCount
            }
            assets {
              items {
                id
                decimals
              }
            }
          }`,
          {
            tokenId: this.id.raw,
            limit,
            offset,
          }
        )
        .pipe(
          map((data) => {
            return {
              items: data.whitelistedInvestors.items
                .map(({ accountAddress, ...rest }) => ({
                  address: accountAddress.toLowerCase() as HexString,
                  ...rest,
                }))
                .filter((investor) => BigInt(investor.address) > MAX_CENTRIFUGE_ID),
              pageInfo: data.whitelistedInvestors.pageInfo,
              totalCount: data.whitelistedInvestors.totalCount,
              assets: data.assets.items,
            }
          })
        )
    )
  }

  /** @internal */
  _whitelistedInvestor(params: { accountAddress: string; centrifugeId: string; tokenId: string }) {
    return this._query(
      ['whitelistedInvestor', this.id.raw, params.accountAddress, params.centrifugeId, params.tokenId],
      () =>
        this._root
          ._queryIndexer<{
            whitelistedInvestor: {
              accountAddress: HexString
              centrifugeId: string
              createdAt: string
              isFrozen: boolean
              validUntil: string
            } | null
          }>(
            `query ($accountAddress: String!, $centrifugeId: String!, $tokenId: String!) {
          whitelistedInvestor(
            accountAddress: $accountAddress
            centrifugeId: $centrifugeId
            tokenId: $tokenId
          ) {
            accountAddress
            centrifugeId
            createdAt
            isFrozen
            validUntil
          }
        }`,
            params
          )
          .pipe(
            map((data) => {
              if (!data.whitelistedInvestor) return null
              const { accountAddress, ...rest } = data.whitelistedInvestor
              return {
                address: accountAddress.toLowerCase() as HexString,
                ...rest,
              }
            })
          )
    )
  }

  /** @internal */
  _tokenInstancePosition(params: { accountAddress: string; centrifugeId: string; tokenId: string }) {
    return this._query(
      ['tokenInstancePosition', this.id.raw, params.accountAddress, params.centrifugeId, params.tokenId],
      () =>
        this._root
          ._queryIndexer<{
            tokenInstancePosition: {
              accountAddress: HexString
              balance: string
              centrifugeId: string
              createdAt: string
              isFrozen: boolean
              tokenId: string
              updatedAt: string
            } | null
          }>(
            `query ($accountAddress: String!, $centrifugeId: String!, $tokenId: String!) {
            tokenInstancePosition(
              accountAddress: $accountAddress
              centrifugeId: $centrifugeId
              tokenId: $tokenId
            ) {
              accountAddress
              balance
              centrifugeId
              createdAt
              isFrozen
              tokenId
              updatedAt
            }
          }`,
            params
          )
          .pipe(
            map((data) => {
              if (!data.tokenInstancePosition) return null
              const { accountAddress, balance, ...rest } = data.tokenInstancePosition
              return {
                accountAddress: accountAddress.toLowerCase() as HexString,
                balance: BigInt(balance),
                ...rest,
              }
            })
          )
    )
  }
}<|MERGE_RESOLUTION|>--- conflicted
+++ resolved
@@ -105,14 +105,9 @@
           return combineLatest(
             networks.map((network) =>
               combineLatest([
-<<<<<<< HEAD
-                this._share(network.centrifugeId).pipe(catchError(() => of(null))),
+                this._share(network.centrifugeId),
                 this._restrictionManager(network.centrifugeId).pipe(catchError(() => of(null))),
-=======
-                this._share(network.chainId),
-                this._restrictionManager(network.chainId).pipe(catchError(() => of(null))),
-                this.valuation(network.chainId),
->>>>>>> 56f19db2
+                this.valuation(network.centrifugeId),
                 of(network),
               ])
             )
@@ -121,13 +116,8 @@
         map((data) =>
           data
             .filter(([, restrictionManager]) => restrictionManager != null)
-<<<<<<< HEAD
-            .map(([share, restrictionManager, network]) => ({
+            .map(([share, restrictionManager, valuation, network]) => ({
               centrifugeId: network.centrifugeId,
-=======
-            .map(([share, restrictionManager, valuation, network]) => ({
-              chainId: network.chainId,
->>>>>>> 56f19db2
               shareTokenAddress: share!,
               restrictionManagerAddress: restrictionManager!,
               valuation,
@@ -1674,14 +1664,14 @@
 
   /**
    * Get the valuation contract address for this share class on a specific chain.
-   * @param chainId
+   * @param centrifugeId
    */
-  valuation(chainId: number) {
-    return this._query(['valuation', chainId], () =>
-      this._root._protocolAddresses(chainId).pipe(
-        switchMap(({ syncManager }) =>
+  valuation(centrifugeId: CentrifugeId) {
+    return this._query(['valuation', centrifugeId], () =>
+      combineLatest([this._root._protocolAddresses(centrifugeId), this._root.getClient(centrifugeId)]).pipe(
+        switchMap(([{ syncManager }, client]) =>
           defer(async () => {
-            const valuation = await this._root.getClient(chainId).readContract({
+            const valuation = await client.readContract({
               address: syncManager,
               abi: ABI.SyncRequests,
               functionName: 'valuation',
@@ -1697,7 +1687,7 @@
                 filter: (events) =>
                   events.some((event) => event.args.poolId === this.pool.id.raw && event.args.scId === this.id.raw),
               },
-              chainId
+              centrifugeId
             )
           )
         )
@@ -1707,16 +1697,15 @@
 
   /**
    * Set the default valuation contract for this share class on a specific chain.
-   * @param chainId - The chain ID where the valuation should be updated
+   * @param centrifugeId - The centrifuge ID where the valuation should be updated
    * @param valuation - The address of the valuation contract
    */
-  updateValuation(chainId: number, valuation: HexString) {
+  updateValuation(centrifugeId: CentrifugeId, valuation: HexString) {
     const self = this
     return this._transact(async function* (ctx) {
-      const [id, { hub }, spokeAddresses] = await Promise.all([
-        self._root.id(chainId),
-        self._root._protocolAddresses(self.pool.chainId),
-        self._root._protocolAddresses(chainId),
+      const [{ hub }, spokeAddresses] = await Promise.all([
+        self._root._protocolAddresses(self.pool.centrifugeId),
+        self._root._protocolAddresses(centrifugeId),
       ])
 
       yield* wrapTransaction('Update valuation', ctx, {
@@ -1727,59 +1716,55 @@
           args: [
             self.pool.id.raw,
             self.id.raw,
-            id,
+            centrifugeId,
             addressToBytes32(spokeAddresses.syncManager),
             encodePacked(['uint8', 'bytes32'], [/* UpdateContractType.Valuation */ 1, addressToBytes32(valuation)]),
             0n,
           ],
         }),
-        messages: { [id]: [MessageType.UpdateContract] },
+        messages: { [centrifugeId]: [MessageType.UpdateContract] },
       })
-    }, this.pool.chainId)
+    }, this.pool.centrifugeId)
   }
 
   /**
    * Update the hook for this share class on a specific chain.
-   * @param chainId - The chain ID where the hook should be updated
+   * @param centrifugeId - The centrifuge ID where the hook should be updated
    * @param hook - The address of the new hook contract
    */
-  updateHook(chainId: number, hook: HexString) {
+  updateHook(centrifugeId: CentrifugeId, hook: HexString) {
     const self = this
     return this._transact(async function* (ctx) {
-      const [id, { hub }] = await Promise.all([
-        self._root.id(chainId),
-        self._root._protocolAddresses(self.pool.chainId),
-      ])
+      const { hub } = await self._root._protocolAddresses(self.pool.centrifugeId)
 
       yield* wrapTransaction('Update hook', ctx, {
         contract: hub,
         data: encodeFunctionData({
           abi: ABI.Hub,
           functionName: 'updateShareHook',
-          args: [self.pool.id.raw, self.id.raw, id, addressToBytes32(hook)],
+          args: [self.pool.id.raw, self.id.raw, centrifugeId, addressToBytes32(hook)],
         }),
-        messages: { [id]: [MessageType.UpdateShareHook] },
+        messages: { [centrifugeId]: [MessageType.UpdateShareHook] },
       })
-    }, this.pool.chainId)
+    }, this.pool.centrifugeId)
   }
 
   /**
    * Update both (or one of) the hook and valuation for this share class on a specific chain in a single transaction.
-   * @param chainId - The chain ID where the updates should be applied
+   * @param centrifugeId - The centrifuge ID where the updates should be applied
    * @param hook - The address of the new hook contract (optional)
    * @param valuation - The address of the new valuation contract (optional)
    */
-  updateHookAndValuation(chainId: number, hook?: HexString, valuation?: HexString) {
+  updateHookAndValuation(centrifugeId: CentrifugeId, hook?: HexString, valuation?: HexString) {
     if (!hook && !valuation) {
       throw new Error('At least one of hook or valuation must be provided')
     }
 
     const self = this
     return this._transact(async function* (ctx) {
-      const [id, { hub }, spokeAddresses] = await Promise.all([
-        self._root.id(chainId),
-        self._root._protocolAddresses(self.pool.chainId),
-        self._root._protocolAddresses(chainId),
+      const [{ hub }, spokeAddresses] = await Promise.all([
+        self._root._protocolAddresses(self.pool.centrifugeId),
+        self._root._protocolAddresses(centrifugeId),
       ])
 
       const calls: HexString[] = []
@@ -1790,7 +1775,7 @@
           encodeFunctionData({
             abi: ABI.Hub,
             functionName: 'updateShareHook',
-            args: [self.pool.id.raw, self.id.raw, id, addressToBytes32(hook)],
+            args: [self.pool.id.raw, self.id.raw, centrifugeId, addressToBytes32(hook)],
           })
         )
         messages.push(MessageType.UpdateShareHook)
@@ -1804,7 +1789,7 @@
             args: [
               self.pool.id.raw,
               self.id.raw,
-              id,
+              centrifugeId,
               addressToBytes32(spokeAddresses.syncManager),
               encodePacked(['uint8', 'bytes32'], [/* UpdateContractType.Valuation */ 1, addressToBytes32(valuation)]),
               0n,
@@ -1819,9 +1804,9 @@
       yield* wrapTransaction(title, ctx, {
         contract: hub,
         data: calls,
-        messages: { [id]: messages },
+        messages: { [centrifugeId]: messages },
       })
-    }, this.pool.chainId)
+    }, this.pool.centrifugeId)
   }
 
   /** @internal */
