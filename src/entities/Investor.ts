import { combineLatest, map, of, switchMap } from 'rxjs'
import { Centrifuge } from '../Centrifuge.js'
import type { HexString } from '../types/index.js'
import { AssetId, CentrifugeId, PoolId, ShareClassId } from '../utils/types.js'
import { Entity } from './Entity.js'
import { Balance, Price } from '../utils/BigInt.js'

export class Investor extends Entity {
  address: HexString

  /** @internal */
  constructor(_root: Centrifuge, address: HexString) {
    const addr = address.toLowerCase() as HexString
    super(_root, ['investor', addr])
    this.address = addr
  }

  /**
   * Retrieve the portfolio of an investor
   * @param chainId - The chain ID
   */
  portfolio(chainId?: number) {
    return this._query(['portfolio', chainId], () =>
      this._root
        ._queryIndexer<{
          vaults: { items: { assetAddress: HexString; blockchain: { id: string } }[] }
          tokenInstances: { items: { address: HexString; blockchain: { id: number } }[] }
        }>(
          `{
            vaults {
              items {
                assetAddress
                blockchain {
                  id
                }
              }
            }
            tokenInstances {
              items {
                address
                blockchain {
                  id
                }
              }
            }
          }`
        )
        .pipe(
          switchMap(({ vaults, tokenInstances }) => {
            const seenTuples = new Set()
            function check(chainId: string, asset: string) {
              const key = `${chainId}|${asset}`
              if (seenTuples.has(key)) {
                return true
              }
              seenTuples.add(key)
              return false
            }
            const all = [
              ...vaults.items
                .map((item) => ({ ...item, address: item.assetAddress }))
                // Exclude duplicate chainId/asset combinations
                .filter((item) => !check(item.blockchain.id, item.assetAddress)),
              ...tokenInstances.items,
            ].filter((item) => !chainId || Number(item.blockchain.id) === chainId)

            if (all.length === 0) return of([])

            return combineLatest(
              all.map((item) => this._root.balance(item.address, this.address, Number(item.blockchain.id)))
            )
          }),
          map((balances) => balances.filter((b) => b.balance.gt(0n)))
        )
    )
  }

  /**
   * Retrieve the investment of an investor.
   * @param poolId - The pool ID
   * @param scId - The share class ID
   * @param asset - The asset ID
   * @param centrifugeId - The centrifuge ID of the network
   */
  investment(poolId: PoolId, scId: ShareClassId, asset: HexString | AssetId, centrifugeId: CentrifugeId) {
    return this._query(
      ['investment', poolId.toString(), scId.toString(), asset.toString().toLowerCase(), centrifugeId],
      () =>
        this._root.pool(poolId).pipe(
          switchMap((pool) => pool.vault(centrifugeId, scId, asset)),
          switchMap((vault) => vault.investment(this.address))
        )
    )
  }

  /**
   * Retrieve if an account is a member of a share class.
   * @param scId - The share class ID
   * @param centrifugeId - The centrifuge ID of the network
   */
  isMember(scId: ShareClassId, centrifugeId: CentrifugeId) {
    return this._query(['isMember', scId.toString(), centrifugeId], () =>
      this._root.pool(scId.poolId).pipe(
        switchMap((pool) => pool.shareClass(scId)),
        switchMap((shareClass) => shareClass.member(this.address, centrifugeId)),
        map(({ isMember }) => isMember)
      )
    )
  }
  /**
   * Retrieve the transactions of an investor.
   * @param poolId
   * @param page
   * @param pageSize
   */
  transactions(poolId: PoolId, page: number = 1, pageSize: number = 10) {
    const offset = (page - 1) * pageSize

    return this._query(['transactions', poolId.toString(), page, pageSize], () =>
      combineLatest([
        this._root._deployments(),
        this._root._queryIndexer<{
          investorTransactions: {
            items: {
              account: HexString
              createdAt: string
              type: string
              txHash: HexString
              currencyAmount: string
              currencyAsset: {
                decimals: number
                symbol: string
                id: string
                address: string
              } | null
              token: { name: string; symbol: string; decimals: string } | null
              tokenAmount: string | null
              tokenPrice: string | null
              centrifugeId: string
              poolId: string
            }[]
            totalCount: number
          }
        }>(
          `query ($address: String!, $poolId: BigInt!, $limit: Int!, $offset: Int!) {
            investorTransactions(
              where: {
                account: $address,
                poolId: $poolId
              }
              limit: $limit
              offset: $offset
            ) {
              items {
                account
                createdAt
                type
                txHash
                currencyAmount
                currencyAsset {
                  decimals
                  symbol
                  id
                  address
                }
                token { name symbol decimals }
                tokenAmount
                tokenPrice
                centrifugeId
                poolId
              }
              totalCount
            }
          }`,
          {
            address: this.address.toLowerCase(),
            poolId: poolId.toString(),
            limit: pageSize,
            offset: offset,
          }
        ),
      ]).pipe(
        map(([deployments, { investorTransactions }]) => {
          const chainsById = new Map(deployments.blockchains.items.map((chain) => [chain.centrifugeId, chain.id]))

          return {
            transactions: investorTransactions.items
              .filter((item) => item.poolId === poolId.toString())
              .map((item) => {
                const chainId = chainsById.get(item.centrifugeId)
                if (!chainId) return null

                return {
                  type: item.type,
                  txHash: item.txHash,
                  createdAt: item.createdAt,
<<<<<<< HEAD
                  currency: {
                    amount: new Balance(item.currencyAmount, item.currencyAsset.decimals),
                    symbol: item.currencyAsset.symbol,
                    decimals: item.currencyAsset.decimals,
                    id: item.currencyAsset.id,
                    address: item.currencyAsset.address,
                  },
                  token: {
                    name: item.token.name,
                    symbol: item.token.symbol,
                    decimals: Number(item.token.decimals),
                    amount: new Balance(item.tokenAmount, Number(item.token.decimals)),
                  },
                  centrifugeId: item.centrifugeId,
=======
                  currency: item.currencyAsset
                    ? {
                        amount: new Balance(item.currencyAmount, item.currencyAsset.decimals),
                        symbol: item.currencyAsset.symbol,
                        decimals: item.currencyAsset.decimals,
                        id: item.currencyAsset.id,
                        address: item.currencyAsset.address,
                      }
                    : undefined,
                  token: item.token && item.tokenAmount
                    ? {
                        name: item.token.name,
                        symbol: item.token.symbol,
                        decimals: Number(item.token.decimals),
                        amount: new Balance(item.tokenAmount, Number(item.token.decimals)),
                      }
                    : undefined,
                  tokenPrice: item.tokenPrice ? new Price(item.tokenPrice) : undefined,
                  chainId: Number(chainId),
>>>>>>> 56f19db2
                  poolId: item.poolId,
                }
              })
              .filter((item): item is NonNullable<typeof item> => item !== null),
            totalCount: investorTransactions.totalCount || investorTransactions.items.length,
            page,
            pageSize,
          }
        })
      )
    )
  }

  allTransactions(poolId: PoolId) {
    return this.transactions(poolId, 1, 1000)
  }
}<|MERGE_RESOLUTION|>--- conflicted
+++ resolved
@@ -1,9 +1,9 @@
 import { combineLatest, map, of, switchMap } from 'rxjs'
 import { Centrifuge } from '../Centrifuge.js'
 import type { HexString } from '../types/index.js'
+import { Balance, Price } from '../utils/BigInt.js'
 import { AssetId, CentrifugeId, PoolId, ShareClassId } from '../utils/types.js'
 import { Entity } from './Entity.js'
-import { Balance, Price } from '../utils/BigInt.js'
 
 export class Investor extends Entity {
   address: HexString
@@ -176,7 +176,7 @@
             address: this.address.toLowerCase(),
             poolId: poolId.toString(),
             limit: pageSize,
-            offset: offset,
+            offset,
           }
         ),
       ]).pipe(
@@ -194,22 +194,6 @@
                   type: item.type,
                   txHash: item.txHash,
                   createdAt: item.createdAt,
-<<<<<<< HEAD
-                  currency: {
-                    amount: new Balance(item.currencyAmount, item.currencyAsset.decimals),
-                    symbol: item.currencyAsset.symbol,
-                    decimals: item.currencyAsset.decimals,
-                    id: item.currencyAsset.id,
-                    address: item.currencyAsset.address,
-                  },
-                  token: {
-                    name: item.token.name,
-                    symbol: item.token.symbol,
-                    decimals: Number(item.token.decimals),
-                    amount: new Balance(item.tokenAmount, Number(item.token.decimals)),
-                  },
-                  centrifugeId: item.centrifugeId,
-=======
                   currency: item.currencyAsset
                     ? {
                         amount: new Balance(item.currencyAmount, item.currencyAsset.decimals),
@@ -219,17 +203,18 @@
                         address: item.currencyAsset.address,
                       }
                     : undefined,
-                  token: item.token && item.tokenAmount
-                    ? {
-                        name: item.token.name,
-                        symbol: item.token.symbol,
-                        decimals: Number(item.token.decimals),
-                        amount: new Balance(item.tokenAmount, Number(item.token.decimals)),
-                      }
-                    : undefined,
+                  token:
+                    item.token && item.tokenAmount
+                      ? {
+                          name: item.token.name,
+                          symbol: item.token.symbol,
+                          decimals: Number(item.token.decimals),
+                          amount: new Balance(item.tokenAmount, Number(item.token.decimals)),
+                        }
+                      : undefined,
                   tokenPrice: item.tokenPrice ? new Price(item.tokenPrice) : undefined,
                   chainId: Number(chainId),
->>>>>>> 56f19db2
+                  centrifugeId: item.centrifugeId,
                   poolId: item.poolId,
                 }
               })
