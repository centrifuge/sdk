import { combineLatest, map, of, switchMap } from 'rxjs'
import { encodeFunctionData, encodePacked, toHex } from 'viem'
import { ABI } from '../abi/index.js'
import { Centrifuge } from '../Centrifuge.js'
import { HexString } from '../types/index.js'
import { Balance } from '../utils/BigInt.js'
import { addressToBytes32 } from '../utils/index.js'
import { doTransaction, wrapTransaction } from '../utils/transaction.js'
import { AssetId } from '../utils/types.js'
import { Entity } from './Entity.js'
import { PoolNetwork } from './PoolNetwork.js'
import { ShareClass } from './ShareClass.js'

export class OnOffRampManager extends Entity {
  /** @internal */
  constructor(
    _root: Centrifuge,
    public network: PoolNetwork,
    public shareClass: ShareClass,
    public onrampAddress: HexString
  ) {
    super(_root, ['onofframpmanager', shareClass.id.toString(), network.centrifugeId])

    this.onrampAddress = onrampAddress
  }

  /**
   * Get the receivers of an OnOffRampManager
   */
  receivers() {
    return this._query(null, () =>
      of(this.network.centrifugeId).pipe(
        switchMap((centrifugeId) =>
          this._root._queryIndexer(
            `query ($scId: String!, $centrifugeId: String!) {
              offRampAddresss(where: { centrifugeId: $centrifugeId, tokenId: $scId }) {
                items {
                  assetAddress
                  receiverAddress
                  asset {
                    id
                  }
                }
              }
            }`,
            {
              scId: this.shareClass.id.toString(),
              centrifugeId: centrifugeId.toString(),
            },
            (data: {
              offRampAddresss: {
                items: {
                  assetAddress: HexString
                  receiverAddress: HexString
                  asset: {
                    id: string
                  }
                }[]
              }
            }) =>
              data.offRampAddresss.items.map((item) => ({
                assetAddress: item.assetAddress,
                receiverAddress: item.receiverAddress,
                assetId: new AssetId(item.asset.id),
              }))
          )
        )
      )
    )
  }

  relayers() {
    return this._query(null, () =>
      of(this.network.centrifugeId).pipe(
        switchMap((centrifugeId) =>
          this._root._queryIndexer(
            `query ($scId: String!, $centrifugeId: String!) {
              offrampRelayers(where: { centrifugeId: $centrifugeId, tokenId: $scId }) {
                items {
                  address
                  isEnabled
                }
              }
            }`,
            {
              scId: this.shareClass.id.toString(),
              centrifugeId: centrifugeId.toString(),
            },
            (data: {
              offrampRelayers: {
                items: {
                  address: HexString
                  isEnabled: boolean
                }[]
              }
            }) => data.offrampRelayers.items.map((item) => item)
          )
        )
      )
    )
  }

  assets() {
    return this._query(null, () =>
      of(this.network.centrifugeId).pipe(
        switchMap((centrifugeId) =>
          this._root._queryIndexer(
            `query ($scId: String!, $centrifugeId: String!) {
              onRampAssets(where: { centrifugeId: $centrifugeId, tokenId: $scId }) {
                items {
                  assetAddress
                  asset {
                    id
                  }
                }
              }
            }`,
            {
              scId: this.shareClass.id.toString(),
              centrifugeId: centrifugeId.toString(),
            },
            (data: {
              onRampAssets: {
                items: {
                  assetAddress: HexString
                  asset: {
                    id: string
                  }
                }[]
              }
            }) =>
              data.onRampAssets.items.map((item) => ({
                assetAddress: item.assetAddress,
                assetId: new AssetId(item.asset.id),
              }))
          )
        )
      )
    )
  }

  balances() {
    return this._query(null, () =>
      this.assets().pipe(
        switchMap((onRampAssets) => {
          if (onRampAssets.length === 0) return of([])

          return combineLatest(
            onRampAssets.map((item) => this._root.balance(item.assetAddress, this.onrampAddress, this.network.centrifugeId))
          )
        }),
        map((balances) => balances.filter((b) => b.balance.gt(0n)))
      )
    )
  }

  /**
   * Set a receiver address for a given asset.
   * @param assetId - The asset ID to set the receiver for
   * @param receiver - The receiver address to set
   */
  setReceiver(assetId: AssetId, receiver: HexString, enabled: boolean = true) {
    const self = this
    return this._transact(async function* (ctx) {
      const [id, { hub }] = await Promise.all([
<<<<<<< HEAD
        Promise.resolve(self.network.centrifugeId),
        self._root._protocolAddresses(self.network.centrifugeId),
=======
        self._root.id(self.network.chainId),
        self._root._protocolAddresses(self.shareClass.pool.chainId),
>>>>>>> 56f19db2
      ])

      yield* wrapTransaction(enabled ? 'Enable Receiver' : 'Disable Receiver', ctx, {
        contract: hub,
        data: encodeFunctionData({
          abi: ABI.Hub,
          functionName: 'updateContract',
          args: [
            self.network.pool.id.raw,
            self.shareClass.id.raw,
            id,
            addressToBytes32(self.onrampAddress),
            encodePacked(
              ['uint8', 'bytes32', 'uint128', 'bytes32', 'bool'],
              [3, toHex('offramp', { size: 32 }), assetId.raw, addressToBytes32(receiver), enabled]
            ),
            0n,
          ],
        }),
      })
<<<<<<< HEAD
    }, this.network.centrifugeId)
=======
    }, this.shareClass.pool.chainId)
>>>>>>> 56f19db2
  }

  /**
   * Set a relayer.
   * @param relayer - The relayer address to set
   * @param enabled - Whether the relayer is enabled
   */
  setRelayer(relayer: HexString, enabled: boolean = true) {
    const self = this
    return this._transact(async function* (ctx) {
      const [id, { hub }] = await Promise.all([
<<<<<<< HEAD
        Promise.resolve(self.network.centrifugeId),
        self._root._protocolAddresses(self.network.centrifugeId),
=======
        self._root.id(self.network.chainId),
        self._root._protocolAddresses(self.shareClass.pool.chainId),
>>>>>>> 56f19db2
      ])

      yield* wrapTransaction(enabled ? 'Enable Relayer' : 'Disable Relayer', ctx, {
        contract: hub,
        data: encodeFunctionData({
          abi: ABI.Hub,
          functionName: 'updateContract',
          args: [
            self.network.pool.id.raw,
            self.shareClass.id.raw,
            id,
            addressToBytes32(self.onrampAddress),
            encodePacked(
              ['uint8', 'bytes32', 'uint128', 'bytes32', 'bool'],
              [3, toHex('relayer', { size: 32 }), 0n, addressToBytes32(relayer), enabled]
            ),
            0n,
          ],
        }),
      })
<<<<<<< HEAD
    }, this.network.centrifugeId)
=======
    }, this.shareClass.pool.chainId)
>>>>>>> 56f19db2
  }

  setAsset(assetId: AssetId) {
    const self = this
    return this._transact(async function* (ctx) {
      const [id, { hub }] = await Promise.all([
<<<<<<< HEAD
        Promise.resolve(self.network.centrifugeId),
        self._root._protocolAddresses(self.network.centrifugeId),
=======
        self._root.id(self.network.chainId),
        self._root._protocolAddresses(self.shareClass.pool.chainId),
>>>>>>> 56f19db2
      ])

      yield* wrapTransaction('Set Relayer', ctx, {
        contract: hub,
        data: encodeFunctionData({
          abi: ABI.Hub,
          functionName: 'updateContract',
          args: [
            self.network.pool.id.raw,
            self.shareClass.id.raw,
            id,
            addressToBytes32(self.onrampAddress),
            encodePacked(
              ['uint8', 'bytes32', 'uint128', 'bytes32', 'bool'],
              [
                /* UpdateContractType.UpdateAddress */ 3,
                toHex('onramp', { size: 32 }),
                assetId.raw,
                toHex(0, { size: 32 }),
                true,
              ]
            ),
            0n,
          ],
        }),
      })
<<<<<<< HEAD
    }, this.network.centrifugeId)
=======
    }, this.shareClass.pool.chainId)
>>>>>>> 56f19db2
  }

  deposit(assetAddress: HexString, amount: Balance, receiverAddress: HexString) {
    const self = this
    return this._transact(async function* (ctx) {
      yield* doTransaction('Deposit', ctx, () =>
        ctx.walletClient.writeContract({
          address: self.onrampAddress,
          abi: ABI.OnOffRampManager,
          functionName: 'deposit',
          args: [assetAddress, 0n, amount.toBigInt(), receiverAddress],
        })
      )
    }, self.network.centrifugeId)
  }

  withdraw(assetAddress: HexString, amount: Balance, receiverAddress: HexString) {
    const self = this
    return this._transact(async function* (ctx) {
      yield* doTransaction('Withdraw', ctx, () =>
        ctx.walletClient.writeContract({
          address: self.onrampAddress,
          abi: ABI.OnOffRampManager,
          functionName: 'withdraw',
          args: [assetAddress, 0n, amount.toBigInt(), receiverAddress],
        })
      )
    }, self.network.centrifugeId)
  }
}<|MERGE_RESOLUTION|>--- conflicted
+++ resolved
@@ -146,7 +146,9 @@
           if (onRampAssets.length === 0) return of([])
 
           return combineLatest(
-            onRampAssets.map((item) => this._root.balance(item.assetAddress, this.onrampAddress, this.network.centrifugeId))
+            onRampAssets.map((item) =>
+              this._root.balance(item.assetAddress, this.onrampAddress, this.network.centrifugeId)
+            )
           )
         }),
         map((balances) => balances.filter((b) => b.balance.gt(0n)))
@@ -162,15 +164,7 @@
   setReceiver(assetId: AssetId, receiver: HexString, enabled: boolean = true) {
     const self = this
     return this._transact(async function* (ctx) {
-      const [id, { hub }] = await Promise.all([
-<<<<<<< HEAD
-        Promise.resolve(self.network.centrifugeId),
-        self._root._protocolAddresses(self.network.centrifugeId),
-=======
-        self._root.id(self.network.chainId),
-        self._root._protocolAddresses(self.shareClass.pool.chainId),
->>>>>>> 56f19db2
-      ])
+      const { hub } = await self._root._protocolAddresses(self.network.centrifugeId)
 
       yield* wrapTransaction(enabled ? 'Enable Receiver' : 'Disable Receiver', ctx, {
         contract: hub,
@@ -180,7 +174,7 @@
           args: [
             self.network.pool.id.raw,
             self.shareClass.id.raw,
-            id,
+            self.network.centrifugeId,
             addressToBytes32(self.onrampAddress),
             encodePacked(
               ['uint8', 'bytes32', 'uint128', 'bytes32', 'bool'],
@@ -190,11 +184,7 @@
           ],
         }),
       })
-<<<<<<< HEAD
     }, this.network.centrifugeId)
-=======
-    }, this.shareClass.pool.chainId)
->>>>>>> 56f19db2
   }
 
   /**
@@ -205,15 +195,7 @@
   setRelayer(relayer: HexString, enabled: boolean = true) {
     const self = this
     return this._transact(async function* (ctx) {
-      const [id, { hub }] = await Promise.all([
-<<<<<<< HEAD
-        Promise.resolve(self.network.centrifugeId),
-        self._root._protocolAddresses(self.network.centrifugeId),
-=======
-        self._root.id(self.network.chainId),
-        self._root._protocolAddresses(self.shareClass.pool.chainId),
->>>>>>> 56f19db2
-      ])
+      const { hub } = await self._root._protocolAddresses(self.network.centrifugeId)
 
       yield* wrapTransaction(enabled ? 'Enable Relayer' : 'Disable Relayer', ctx, {
         contract: hub,
@@ -223,7 +205,7 @@
           args: [
             self.network.pool.id.raw,
             self.shareClass.id.raw,
-            id,
+            self.network.centrifugeId,
             addressToBytes32(self.onrampAddress),
             encodePacked(
               ['uint8', 'bytes32', 'uint128', 'bytes32', 'bool'],
@@ -233,25 +215,13 @@
           ],
         }),
       })
-<<<<<<< HEAD
     }, this.network.centrifugeId)
-=======
-    }, this.shareClass.pool.chainId)
->>>>>>> 56f19db2
   }
 
   setAsset(assetId: AssetId) {
     const self = this
     return this._transact(async function* (ctx) {
-      const [id, { hub }] = await Promise.all([
-<<<<<<< HEAD
-        Promise.resolve(self.network.centrifugeId),
-        self._root._protocolAddresses(self.network.centrifugeId),
-=======
-        self._root.id(self.network.chainId),
-        self._root._protocolAddresses(self.shareClass.pool.chainId),
->>>>>>> 56f19db2
-      ])
+      const { hub } = await self._root._protocolAddresses(self.network.centrifugeId)
 
       yield* wrapTransaction('Set Relayer', ctx, {
         contract: hub,
@@ -261,7 +231,7 @@
           args: [
             self.network.pool.id.raw,
             self.shareClass.id.raw,
-            id,
+            self.network.centrifugeId,
             addressToBytes32(self.onrampAddress),
             encodePacked(
               ['uint8', 'bytes32', 'uint128', 'bytes32', 'bool'],
@@ -277,11 +247,7 @@
           ],
         }),
       })
-<<<<<<< HEAD
     }, this.network.centrifugeId)
-=======
-    }, this.shareClass.pool.chainId)
->>>>>>> 56f19db2
   }
 
   deposit(assetAddress: HexString, amount: Balance, receiverAddress: HexString) {
