--- conflicted
+++ resolved
@@ -1,30 +1,10 @@
 import { expect } from 'chai'
-<<<<<<< HEAD
-import { combineLatest, defer, filter, firstValueFrom, last, Observable, of, Subject, take, tap } from 'rxjs'
+import { combineLatest, defer, firstValueFrom, interval, map, of, Subject, take, tap, toArray } from 'rxjs'
 import sinon from 'sinon'
-import { parseEther } from 'viem'
-=======
-import {
-  combineLatest,
-  defer,
-  filter,
-  firstValueFrom,
-  interval,
-  map,
-  Observable,
-  of,
-  Subject,
-  take,
-  tap,
-  toArray,
-} from 'rxjs'
-import sinon from 'sinon'
-import { createClient, custom, parseEther } from 'viem'
-import { Centrifuge } from '../Centrifuge.js'
->>>>>>> e8e91e3c
-import type { OperationConfirmedStatus } from '../types/transaction.js'
+import { createClient, custom } from 'viem'
 import { doSignMessage, doTransaction } from '../utils/transaction.js'
 import { context } from './setup.js'
+import { Centrifuge } from '../Centrifuge.js'
 
 describe('Centrifuge', () => {
   let clock: sinon.SinonFakeTimers
@@ -44,46 +24,7 @@
     expect(chains).to.include(11155111)
   })
 
-<<<<<<< HEAD
   it('should fetch a pool by id', async function () {
-=======
-  it('should fetch account and balances', async () => {
-    const account = await context.centrifuge.account('0x423420Ae467df6e90291fd0252c0A8a637C1e03f')
-    const balances = await account.balances()
-    expect(balances).to.exist
-  })
-
-  it('should make a transfer', async function () {
-    const fromAddress = this.context.tenderlyFork.account.address
-    const destAddress = '0x423420Ae467df6e90291fd0252c0A8a637C1e03f'
-    const transferAmount = 10_000_000n
-
-    await Promise.all([
-      context.tenderlyFork.fundAccountEth(fromAddress, parseEther('100')),
-      context.tenderlyFork.fundAccountERC20(fromAddress, 100_000_000n),
-    ])
-    const fromAccount = await context.centrifuge.account(fromAddress)
-    const destAccount = await context.centrifuge.account(destAddress)
-    const fromBalanceInitial = await fromAccount.balances()
-    const destBalanceInitial = await destAccount.balances()
-
-    const [status, fromBalanceFinal, destBalanceFinal] = await firstValueFrom(
-      combineLatest([
-        fromAccount.transfer(destAddress, transferAmount) as Observable<OperationConfirmedStatus>,
-        fromAccount.balances().pipe(filter((balance) => balance !== fromBalanceInitial)),
-        destAccount.balances().pipe(filter((balance) => balance !== destBalanceInitial)),
-      ])
-    )
-
-    expect(status.type).to.equal('TransactionConfirmed')
-    expect(status.title).to.equal('Transfer')
-    expect(status.receipt.status).to.equal('success')
-    expect(fromBalanceFinal).to.equal(fromBalanceInitial - transferAmount)
-    expect(destBalanceFinal).to.equal(destBalanceInitial + transferAmount)
-  })
-
-  it('should fetch a pool by id', async () => {
->>>>>>> e8e91e3c
     const pool = await context.centrifuge.pool('4139607887')
     expect(pool).to.exist
   })
