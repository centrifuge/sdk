import {
  arbitrum,
  arbitrumSepolia,
  avalanche,
  base,
  baseSepolia,
<<<<<<< HEAD
  bsc,
  bscTestnet,
  mainnet,
  plumeMainnet,
  sepolia,
=======
  mainnet,
  plumeMainnet,
  sepolia,
  bsc,
  bscTestnet,
>>>>>>> fdd3dccd
} from 'viem/chains'

export const chains = [
  mainnet,
  sepolia,
  base,
  baseSepolia,
  arbitrum,
  arbitrumSepolia,
  avalanche,
  plumeMainnet,
<<<<<<< HEAD
  bsc,
=======
>>>>>>> fdd3dccd
  bscTestnet,
]<|MERGE_RESOLUTION|>--- conflicted
+++ resolved
@@ -4,19 +4,11 @@
   avalanche,
   base,
   baseSepolia,
-<<<<<<< HEAD
-  bsc,
-  bscTestnet,
-  mainnet,
-  plumeMainnet,
-  sepolia,
-=======
   mainnet,
   plumeMainnet,
   sepolia,
   bsc,
   bscTestnet,
->>>>>>> fdd3dccd
 } from 'viem/chains'
 
 export const chains = [
@@ -28,9 +20,6 @@
   arbitrumSepolia,
   avalanche,
   plumeMainnet,
-<<<<<<< HEAD
   bsc,
-=======
->>>>>>> fdd3dccd
   bscTestnet,
 ]