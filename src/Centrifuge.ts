import type { Observable } from 'rxjs'
import {
  concatWith,
  defaultIfEmpty,
  defer,
  filter,
  firstValueFrom,
  identity,
  isObservable,
  map,
  mergeMap,
  of,
  Subject,
<<<<<<< HEAD
  switchMap,
=======
>>>>>>> 72328143
  using,
} from 'rxjs'
import { fromFetch } from 'rxjs/fetch'
import {
  createPublicClient,
  createWalletClient,
  custom,
<<<<<<< HEAD
  getContract,
=======
>>>>>>> 72328143
  http,
  parseEventLogs,
  type Abi,
  type Account as AccountType,
  type Chain,
  type PublicClient,
  type WalletClient,
  type WatchEventOnLogsParameter,
} from 'viem'
<<<<<<< HEAD
import { ABI } from './abi/index.js'
import { Account } from './Account.js'
import { chains } from './config/chains.js'
import type { CurrencyMetadata } from './config/lp.js'
import { PERMIT_TYPEHASH } from './constants.js'
=======
import { Account } from './Account.js'
import { chains } from './config/chains.js'
>>>>>>> 72328143
import { Pool } from './Pool.js'
import type { HexString } from './types/index.js'
import type { CentrifugeQueryOptions, Query } from './types/query.js'
import type { OperationStatus, Signer, Transaction, TransactionCallbackParams } from './types/transaction.js'
<<<<<<< HEAD
import { hashKey } from './utils/query.js'
import { makeThenable, repeatOnEvents, shareReplayWithDelayedReset } from './utils/rx.js'
=======
import { hashKey, serializeForCache } from './utils/query.js'
import { makeThenable, shareReplayWithDelayedReset } from './utils/rx.js'
>>>>>>> 72328143
import { doTransaction, isLocalAccount } from './utils/transaction.js'

export type Config = {
  environment: 'mainnet' | 'demo' | 'dev'
  rpcUrls?: Record<number | string, string>
<<<<<<< HEAD
}
=======
  indexerUrl: string
}

>>>>>>> 72328143
export type UserProvidedConfig = Partial<Config>
type EnvConfig = {
  indexerUrl: string
  alchemyKey: string
  infuraKey: string
  defaultChain: number
}
type DerivedConfig = Config & EnvConfig

const envConfig = {
  mainnet: {
    indexerUrl: 'https://subql.embrio.tech/',
    alchemyKey: 'KNR-1LZhNqWOxZS2AN8AFeaiESBV10qZ',
    infuraKey: '8ed99a9a115349bbbc01dcf3a24edc96',
    defaultChain: 1,
  },
  demo: {
    indexerUrl: 'https://api.subquery.network/sq/centrifuge/pools-demo-multichain',
    alchemyKey: 'KNR-1LZhNqWOxZS2AN8AFeaiESBV10qZ',
    infuraKey: '8cd8e043ee8d4001b97a1c37e08fd9dd',
    defaultChain: 11155111,
  },
  dev: {
    indexerUrl: 'https://api.subquery.network/sq/centrifuge/pools-demo-multichain',
    alchemyKey: 'KNR-1LZhNqWOxZS2AN8AFeaiESBV10qZ',
    infuraKey: '8cd8e043ee8d4001b97a1c37e08fd9dd',
    defaultChain: 11155111,
  },
} satisfies Record<string, EnvConfig>

const defaultConfig = {
  environment: 'mainnet',
} satisfies UserProvidedConfig

export class Centrifuge {
  #config: DerivedConfig
  get config() {
    return this.#config
  }

  #clients = new Map<number, PublicClient<any, Chain>>()
  getClient(chainId?: number) {
    return this.#clients.get(chainId ?? this.config.defaultChain)
  }
  get chains() {
    return [...this.#clients.keys()]
  }
  getChainConfig(chainId?: number) {
    return this.getClient(chainId ?? this.config.defaultChain)!.chain
  }

  #signer: Signer | null = null
  setSigner(signer: Signer | null) {
    this.#signer = signer
  }
  get signer() {
    return this.#signer
  }

  constructor(config: UserProvidedConfig = {}) {
    const defaultConfigForEnv = envConfig[config?.environment ?? 'mainnet']
    this.#config = {
      ...defaultConfig,
      ...defaultConfigForEnv,
      ...config,
    }
    Object.freeze(this.#config)
    chains
      .filter((chain) => (this.#config.environment === 'mainnet' ? !chain.testnet : chain.testnet))
      .forEach((chain) => {
        const rpcUrl = this.#config.rpcUrls?.[chain.id] ?? undefined
        if (!rpcUrl) {
          console.warn(`No rpcUrl defined for chain ${chain.id}. Using public RPC endpoint.`)
        }
        this.#clients.set(
          chain.id,
          createPublicClient<any, Chain>({ chain, transport: http(rpcUrl), batch: { multicall: true } })
        )
      })
  }

  pool(id: string) {
    return this._query(null, () => of(new Pool(this, id)))
  }

  account(address: string, chainId?: number) {
    return this._query(null, () => of(new Account(this, address as any, chainId ?? this.config.defaultChain)))
  }

  /**
<<<<<<< HEAD
   * Get the metadata for an ERC20 token
   * @param address - The token address
   * @param chainId - The chain ID
   */
  currency(address: string, chainId?: number): Query<CurrencyMetadata> {
    const curAddress = address.toLowerCase()
    const cid = chainId ?? this.config.defaultChain
    return this._query(['currency', curAddress, cid], () =>
      defer(async () => {
        const contract = getContract({
          address: curAddress as any,
          abi: ABI.Currency,
          client: this.getClient(cid)!,
        })
        const [decimals, name, symbol, supportsPermit] = await Promise.all([
          contract.read.decimals!() as Promise<number>,
          contract.read.name!() as Promise<string>,
          contract.read.symbol!() as Promise<string>,
          contract.read.PERMIT_TYPEHASH!()
            .then((hash) => hash === PERMIT_TYPEHASH)
            .catch(() => false),
        ])
        return {
          address: curAddress as any,
          decimals,
          name,
          symbol,
          chainId: cid,
          supportsPermit,
        }
      })
    )
  }

  /**
   * Get the balance of an ERC20 token for a given owner.
   * @param currency - The token address
   * @param owner - The owner address
   * @param chainId - The chain ID
   */
  balance(currency: string, owner: string, chainId?: number) {
    const address = owner.toLowerCase()
    const cid = chainId ?? this.config.defaultChain
    return this._query(['balance', currency, owner, cid], () => {
      return this.currency(currency, cid).pipe(
        switchMap(() =>
          defer(
            () =>
              this.getClient(cid)!.readContract({
                address: currency as any,
                abi: ABI.Currency,
                functionName: 'balanceOf',
                args: [address],
              }) as Promise<bigint>
          ).pipe(
            repeatOnEvents(
              this,
              {
                address: currency,
                abi: ABI.Currency,
                eventName: 'Transfer',
                filter: (events) => {
                  return events.some((event) => {
                    return event.args.from?.toLowerCase() === address || event.args.to?.toLowerCase() === address
                  })
                },
              },
              cid
            )
          )
        )
      )
    })
  }

  /**
=======
>>>>>>> 72328143
   * Returns an observable of all events on a given chain.
   * @internal
   */
  _events(chainId?: number) {
    const cid = chainId ?? this.config.defaultChain
    return this._query(
      ['events', cid],
      () =>
        using(
          () => {
            const subject = new Subject<WatchEventOnLogsParameter>()
            const unwatch = this.getClient(cid)!.watchEvent({
              onLogs: (logs) => subject.next(logs),
            })
            return {
              unsubscribe: unwatch,
              subject,
            }
          },
          ({ subject }: any) => subject as Subject<WatchEventOnLogsParameter>
        ),
      { cache: false } // Only emit new events
    ).pipe(filter((logs) => logs.length > 0))
  }

  /**
   * Returns an observable of events on a given chain, filtered by name(s) and address(es).
   * @internal
   */
  _filteredEvents(address: string | string[], abi: Abi | Abi[], eventName: string | string[], chainId?: number) {
    const addresses = (Array.isArray(address) ? address : [address]).map((a) => a.toLowerCase())
    const eventNames = Array.isArray(eventName) ? eventName : [eventName]
    return this._events(chainId).pipe(
      map((logs) => {
        const parsed = parseEventLogs({
          abi: abi.flat(),
          eventName: eventNames,
          logs,
        })
        const filtered = parsed.filter((log) => (addresses.length ? addresses.includes(log.address) : true))

        return filtered as ((typeof filtered)[0] & { args: any })[]
      }),
      filter((logs) => logs.length > 0)
    )
  }

  /**
   * @internal
   */
  _getIndexerObservable<T = any>(query: string, variables?: Record<string, any>) {
    return fromFetch<T>(this.config.indexerUrl, {
      method: 'POST',
      headers: {
        'Content-Type': 'application/json',
        Accept: 'application/json',
      },
      body: JSON.stringify({ query, variables }),
      selector: async (res) => {
        const { data, errors } = await res.json()
        if (errors?.length) {
          throw errors
        }
        return data as T
      },
    })
  }

  /**
   * @internal
   */
  _queryIndexer<Result>(query: string, variables?: Record<string, any>): Query<Result>
  _queryIndexer<Result, Return>(
    query: string,
    variables: Record<string, any>,
    postProcess: (data: Result) => Return
  ): Query<Return>
  _queryIndexer<Result, Return = Result>(
    query: string,
    variables?: Record<string, any>,
    postProcess?: (data: Result) => Return
  ) {
    return this._query(
      [query, variables],
      () => this._getIndexerObservable(query, variables).pipe(map(postProcess ?? identity)),
      {
        valueCacheTime: 120,
      }
    )
  }

  #memoized = new Map<string, any>()
  #memoizeWith<T = any>(keys: any[], callback: () => T): T {
<<<<<<< HEAD
    const cacheKey = hashKey(keys)
=======
    const cacheKey = hashKey(serializeForCache(keys))
>>>>>>> 72328143
    if (this.#memoized.has(cacheKey)) {
      return this.#memoized.get(cacheKey)
    }
    const result = callback()
    this.#memoized.set(cacheKey, result)
    return result
  }

  /**
   * Wraps an observable, memoizing the result based on the keys provided.
   * If keys are provided, the observable will be memoized, multicasted, and the last emitted value cached.
   * Additional options can be provided to control the caching behavior.
   * By default, the observable will keep the last emitted value and pass it immediately to new subscribers.
   * When there are no subscribers, the observable resets after a short timeout and purges the cached value.
   *
   * @example
   *
   * ```ts
   * const address = '0xabc...123'
   * const tUSD = '0x456...def'
   * const chainId = 1
   *
   * // Wrap an observable that continuously emits values
   * const query = this._query(['balance', address, tUSD, chainId], () => {
   *   return defer(() => fetchBalance(address, tUSD, chainId))
   *   .pipe(
   *     repeatOnEvents(
   *       this,
   *       {
   *         address: tUSD,
   *         abi: ABI.Currency,
   *         eventName: 'Transfer',
   *       },
   *       chainId
   *     )
   *   )
   * })
   *
   * // Logs the current balance and updated balances whenever a transfer event is emitted
   * const obs1 = query.subscribe(balance => console.log(balance))
   *
   * // Subscribing twice only fetches the balance once and will emit the same value to both subscribers
   * const obs2 = query.subscribe(balance => console.log(balance))
   *
   * // ... sometime later
   *
   * // Later subscribers will receive the last emitted value immediately
   * const obs3 = query.subscribe(balance => console.log(balance))
   *
   * // Awaiting the query will also immediately return the last emitted value or wait for the next value
   * const balance = await query
   *
   * obs1.unsubscribe()
   * obs2.unsubscribe()
   * obs3.unsubscribe()
   * ```
   *
   * ```ts
   * const address = '0xabc...123'
   * const tUSD = '0x456...def'
   * const chainId = 1
   *
   * // Wrap an observable that only emits one value and then completes
   * //
   * const query = this._query(['balance', address, tUSD, chainId], () => {
   *   return defer(() => fetchBalance(address, tUSD, chainId))
   * }, { valueCacheTime: 60 })
   *
   * // Logs the current balance and updated balances whenever a new
   * const obs1 = query.subscribe(balance => console.log(balance))
   *
   * // Subscribing twice only fetches the balance once and will emit the same value to both subscribers
   * const obs2 = query.subscribe(balance => console.log(balance))
   *
   * // ... sometime later
   *
   * // Later subscribers will receive the last emitted value immediately
   * const obs3 = query.subscribe(balance => console.log(balance))
   *
   * // Awaiting the query will also immediately return the last emitted value or wait for the next value
   * const balance = await query
   *
   * obs1.unsubscribe()
   * obs2.unsubscribe()
   * obs3.unsubscribe()
   * ```
   *
   * @internal
   */
  _query<T>(keys: any[] | null, observableCallback: () => Observable<T>, options?: CentrifugeQueryOptions): Query<T> {
    function get() {
      const sharedSubject = new Subject<Observable<T>>()
      function createShared(): Observable<T> {
        const $shared = observableCallback().pipe(
          shareReplayWithDelayedReset({
            bufferSize: (options?.cache ?? true) ? 1 : 0,
            resetDelay: (options?.cache === false ? 0 : (options?.observableCacheTime ?? 60)) * 1000,
            windowTime: (options?.valueCacheTime ?? Infinity) * 1000,
          })
        )
        sharedSubject.next($shared)
        return $shared
      }

      const $query = createShared().pipe(
        // For new subscribers, recreate the shared observable if the previously shared observable has completed
        // and no longer has a cached value, which can happen with a finite `valueCacheTime`.
        defaultIfEmpty(defer(createShared)),
        // For existing subscribers, merge any newly created shared observable.
        concatWith(sharedSubject),
        mergeMap((d) => (isObservable(d) ? d : of(d)))
      )
      return makeThenable($query)
    }
    return keys ? this.#memoizeWith(keys, get) : get()
  }

  /**
   * Executes a transaction on a given chain.
   * When subscribed to, it emits status updates as it progresses.
   * When awaited, it returns the final confirmed if successful.
   * Will additionally prompt the user to switch chains if they're not on the correct chain.
   *
   * @example
   * ```ts
   * const tx = this._transact(
   *   'Transfer',
   *   ({ walletClient }) =>
   *     walletClient.writeContract({
   *       address: '0xabc...123',
   *       abi: ABI.Currency,
   *       functionName: 'transfer',
   *       args: ['0xdef...456', 1000000n],
   *     }),
   *   1
   * )
   * tx.subscribe(status => console.log(status))
   *
   * // Results in something like the following values being emitted (assuming the user wasn't connected to mainnet):
   * // { type: 'SwitchingChain', chainId: 1 }
   * // { type: 'SigningTransaction', title: 'Transfer' }
   * // { type: 'TransactionPending', title: 'Transfer', hash: '0x123...abc' }
   * // { type: 'TransactionConfirmed', title: 'Transfer', hash: '0x123...abc', receipt: { ... } }
   * ```
   *
   * ```ts
   * const finalResult = await this._transact(...)
   * console.log(finalResult) // { type: 'TransactionConfirmed', title: 'Transfer', hash: '0x123...abc', receipt: { ... } }
   * ```
   *
   * @internal
   */
  _transact(
    title: string,
    transactionCallback: (params: TransactionCallbackParams) => Promise<HexString> | Observable<HexString>,
    chainId?: number
  ) {
    return this._transactSequence(async function* (params) {
      const transaction = transactionCallback(params)
      yield* doTransaction(title, params.publicClient, () =>
        'then' in transaction ? transaction : firstValueFrom(transaction)
      )
    }, chainId)
  }

  /**
   * Executes a sequence of transactions on a given chain.
   * When subscribed to, it emits status updates as it progresses.
   * When awaited, it returns the final confirmed if successful.
   * Will additionally prompt the user to switch chains if they're not on the correct chain.
   *
   * @example
   *
   * ```ts
   * const tx = this._transact(async function* ({ walletClient, publicClient, chainId, signingAddress, signer }) {
   *   const permit = yield* doSignMessage('Sign Permit', () => {
   *     return signPermit(walletClient, signer, chainId, signingAddress, '0xabc...123', '0xdef...456', 1000000n)
   *   })
   *   yield* doTransaction('Invest', publicClient, () =>
   *     walletClient.writeContract({
   *       address: '0xdef...456',
   *       abi: ABI.LiquidityPool,
   *       functionName: 'requestDepositWithPermit',
   *       args: [1000000n, permit],
   *     })
   *   )
   * }, 1)
   * tx.subscribe(status => console.log(status))
   *
   * // Results in something like the following values being emitted (assuming the user was on the right chain):
   * // { type: 'SigningMessage', title: 'Sign Permit' }
   * // { type: 'SignedMessage', title: 'Sign Permit', signed: { ... } }
   * // { type: 'SigningTransaction', title: 'Invest' }
   * // { type: 'TransactionPending', title: 'Invest', hash: '0x123...abc' }
   * // { type: 'TransactionConfirmed', title: 'Invest', hash: '0x123...abc', receipt: { ... } }
   *
   * @internal
   */
  _transactSequence(
    transactionCallback: (
      params: TransactionCallbackParams
    ) => AsyncGenerator<OperationStatus> | Observable<OperationStatus>,
    chainId?: number
<<<<<<< HEAD
  ): Transaction {
=======
  ) {
>>>>>>> 72328143
    const targetChainId = chainId ?? this.config.defaultChain
    const self = this
    async function* transact() {
      const { signer } = self
      if (!signer) throw new Error('Signer not set')

      const publicClient = self.getClient(targetChainId)!
      const chain = self.getChainConfig(targetChainId)
      const bareWalletClient = isLocalAccount(signer)
        ? createWalletClient({ account: signer, chain, transport: http(self.#config.rpcUrls?.[chain.id]) })
        : createWalletClient({ transport: custom(signer) })

      const [address] = await bareWalletClient.getAddresses()
      if (!address) throw new Error('No account selected')

      const selectedChain = await bareWalletClient.getChainId()
      if (selectedChain !== targetChainId) {
        yield { type: 'SwitchingChain', chainId: targetChainId } as const
        await bareWalletClient.switchChain({ id: targetChainId })
      }

      // Re-create the wallet client with the correct chain and account
      // Saves having to pass `account` and `chain` to every `writeContract` call
      const walletClient = isLocalAccount(signer)
        ? (bareWalletClient as WalletClient<any, Chain, AccountType>)
        : createWalletClient({ account: address, chain, transport: custom(signer) })

      const transaction = transactionCallback({
        signingAddress: address,
        chain,
        chainId: targetChainId,
        publicClient,
        walletClient,
        signer,
      })
      if (Symbol.asyncIterator in transaction) {
        yield* transaction
      } else if (isObservable(transaction)) {
        yield transaction
      } else {
        throw new Error('Invalid arguments')
      }
    }
    const $tx = defer(transact).pipe(mergeMap((d) => (isObservable(d) ? d : of(d))))
    return makeThenable($tx, true)
  }
}<|MERGE_RESOLUTION|>--- conflicted
+++ resolved
@@ -11,10 +11,7 @@
   mergeMap,
   of,
   Subject,
-<<<<<<< HEAD
   switchMap,
-=======
->>>>>>> 72328143
   using,
 } from 'rxjs'
 import { fromFetch } from 'rxjs/fetch'
@@ -22,10 +19,7 @@
   createPublicClient,
   createWalletClient,
   custom,
-<<<<<<< HEAD
   getContract,
-=======
->>>>>>> 72328143
   http,
   parseEventLogs,
   type Abi,
@@ -35,39 +29,25 @@
   type WalletClient,
   type WatchEventOnLogsParameter,
 } from 'viem'
-<<<<<<< HEAD
 import { ABI } from './abi/index.js'
 import { Account } from './Account.js'
 import { chains } from './config/chains.js'
 import type { CurrencyMetadata } from './config/lp.js'
 import { PERMIT_TYPEHASH } from './constants.js'
-=======
-import { Account } from './Account.js'
-import { chains } from './config/chains.js'
->>>>>>> 72328143
 import { Pool } from './Pool.js'
 import type { HexString } from './types/index.js'
 import type { CentrifugeQueryOptions, Query } from './types/query.js'
 import type { OperationStatus, Signer, Transaction, TransactionCallbackParams } from './types/transaction.js'
-<<<<<<< HEAD
 import { hashKey } from './utils/query.js'
 import { makeThenable, repeatOnEvents, shareReplayWithDelayedReset } from './utils/rx.js'
-=======
-import { hashKey, serializeForCache } from './utils/query.js'
-import { makeThenable, shareReplayWithDelayedReset } from './utils/rx.js'
->>>>>>> 72328143
 import { doTransaction, isLocalAccount } from './utils/transaction.js'
 
 export type Config = {
   environment: 'mainnet' | 'demo' | 'dev'
   rpcUrls?: Record<number | string, string>
-<<<<<<< HEAD
-}
-=======
   indexerUrl: string
 }
 
->>>>>>> 72328143
 export type UserProvidedConfig = Partial<Config>
 type EnvConfig = {
   indexerUrl: string
@@ -158,7 +138,6 @@
   }
 
   /**
-<<<<<<< HEAD
    * Get the metadata for an ERC20 token
    * @param address - The token address
    * @param chainId - The chain ID
@@ -235,8 +214,6 @@
   }
 
   /**
-=======
->>>>>>> 72328143
    * Returns an observable of all events on a given chain.
    * @internal
    */
@@ -330,11 +307,7 @@
 
   #memoized = new Map<string, any>()
   #memoizeWith<T = any>(keys: any[], callback: () => T): T {
-<<<<<<< HEAD
     const cacheKey = hashKey(keys)
-=======
-    const cacheKey = hashKey(serializeForCache(keys))
->>>>>>> 72328143
     if (this.#memoized.has(cacheKey)) {
       return this.#memoized.get(cacheKey)
     }
@@ -538,11 +511,7 @@
       params: TransactionCallbackParams
     ) => AsyncGenerator<OperationStatus> | Observable<OperationStatus>,
     chainId?: number
-<<<<<<< HEAD
   ): Transaction {
-=======
-  ) {
->>>>>>> 72328143
     const targetChainId = chainId ?? this.config.defaultChain
     const self = this
     async function* transact() {
