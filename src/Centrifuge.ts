--- conflicted
+++ resolved
@@ -428,11 +428,7 @@
   /**
    * Get the assets that exist on a given spoke chain that have been registered on a given hub chain.
    * @param spokeChainId - The chain ID where the assets exist
-<<<<<<< HEAD
-   * @param hubChainId - The chain ID where the assets are registered
-=======
    * @param hubChainId - The chain ID where the assets should optionally be registered
->>>>>>> be0cfdc4
    */
   assets(spokeChainId: number, hubChainId = spokeChainId) {
     return this._query(null, () =>
