import type { Observable } from 'rxjs'
import {
  concatWith,
  defaultIfEmpty,
  defer,
  filter,
  firstValueFrom,
  identity,
  isObservable,
  map,
  mergeMap,
  of,
  Subject,
  using,
} from 'rxjs'
import { fromFetch } from 'rxjs/fetch'
import {
  createPublicClient,
  createWalletClient,
  custom,
  http,
  parseEventLogs,
  type Abi,
  type Account as AccountType,
  type Chain,
  type PublicClient,
  type WalletClient,
  type WatchEventOnLogsParameter,
} from 'viem'
import { Account } from './Account.js'
import { chains } from './config/chains.js'
import { Pool } from './Pool.js'
import type { HexString } from './types/index.js'
import type { CentrifugeQueryOptions, Query } from './types/query.js'
import type { OperationStatus, Signer, TransactionCallbackParams } from './types/transaction.js'
import { makeThenable, shareReplayWithDelayedReset } from './utils/rx.js'
import { doTransaction, isLocalAccount } from './utils/transaction.js'

export type Config = {
  environment: 'mainnet' | 'demo' | 'dev'
  rpcUrl: string
  subqueryUrl: string
}
type DerivedConfig = Config & {
  defaultChain: number
}
export type UserProvidedConfig = Partial<Config>

const envConfig = {
  mainnet: {
    subqueryUrl: 'https://api.subquery.network/sq/centrifuge/pools-demo-multichain',
    alchemyKey: 'KNR-1LZhNqWOxZS2AN8AFeaiESBV10qZ',
    infuraKey: '8ed99a9a115349bbbc01dcf3a24edc96',
    rpcUrl: 'https://eth-mainnet.g.alchemy.com/v2/8ed99a9a115349bbbc01dcf3a24edc96',
    defaultChain: 1,
  },
  demo: {
    subqueryUrl: 'https://api.subquery.network/sq/centrifuge/pools-demo-multichain',
    alchemyKey: 'KNR-1LZhNqWOxZS2AN8AFeaiESBV10qZ',
    infuraKey: '8cd8e043ee8d4001b97a1c37e08fd9dd',
    rpcUrl: 'https://eth-sepolia.g.alchemy.com/v2/8cd8e043ee8d4001b97a1c37e08fd9dd',
    defaultChain: 11155111,
  },
  dev: {
    subqueryUrl: 'https://api.subquery.network/sq/centrifuge/pools-demo-multichain',
    alchemyKey: 'KNR-1LZhNqWOxZS2AN8AFeaiESBV10qZ',
    infuraKey: '8cd8e043ee8d4001b97a1c37e08fd9dd',
    rpcUrl: 'https://eth-sepolia.g.alchemy.com/v2/8cd8e043ee8d4001b97a1c37e08fd9dd',
    defaultChain: 11155111,
  },
}

const defaultConfig = {
  environment: 'mainnet',
} satisfies UserProvidedConfig

export class Centrifuge {
  #config: DerivedConfig
  get config() {
    return this.#config
  }

  #clients = new Map<number, PublicClient<any, Chain>>()
  getClient(chainId?: number) {
    return this.#clients.get(chainId ?? this.config.defaultChain)
  }
  get chains() {
    return [...this.#clients.keys()]
  }
  getChainConfig(chainId?: number) {
    return this.getClient(chainId ?? this.config.defaultChain)!.chain
  }

  #signer: Signer | null = null
  setSigner(signer: Signer | null) {
    this.#signer = signer
  }
  get signer() {
    return this.#signer
  }

  constructor(config: UserProvidedConfig = {}) {
    const defaultConfigForEnv = envConfig[config?.environment ?? 'mainnet']
    this.#config = {
      ...defaultConfig,
      subqueryUrl: defaultConfigForEnv.subqueryUrl,
      defaultChain: defaultConfigForEnv.defaultChain,
      rpcUrl: defaultConfigForEnv.rpcUrl,
      ...config,
    }
    Object.freeze(this.#config)
    chains
      .filter((chain) => (this.#config.environment === 'mainnet' ? !chain.testnet : chain.testnet))
      .forEach((chain) => {
<<<<<<< HEAD
        this.#clients.set(chain.id, createPublicClient({ chain, transport: http(this.#config.rpcUrl ?? undefined), batch: { multicall: true } }))
=======
        this.#clients.set(
          chain.id,
          createPublicClient<any, Chain>({ chain, transport: http(), batch: { multicall: true } })
        )
>>>>>>> e8baced5
      })
  }

  pool(id: string) {
    return this._query(null, () => of(new Pool(this, id)))
  }

  account(address: HexString, chainId?: number) {
    return this._query(null, () => of(new Account(this, address, chainId ?? this.config.defaultChain)))
  }

  /**
   * Returns an observable of all events on a given chain.
   */
  events(chainId?: number) {
    const cid = chainId ?? this.config.defaultChain
    return this._query(
      ['events', cid],
      () =>
        using(
          () => {
            const subject = new Subject<WatchEventOnLogsParameter>()
            const unwatch = this.getClient(cid)!.watchEvent({
              onLogs: (logs) => subject.next(logs),
            })
            return {
              unsubscribe: unwatch,
              subject,
            }
          },
          ({ subject }: any) => subject as Subject<WatchEventOnLogsParameter>
        ),
      { cache: false } // Only emit new events
    ).pipe(filter((logs) => logs.length > 0))
  }

  /**
   * Returns an observable of events on a given chain, filtered by name(s) and address(es).
   */
  filteredEvents(address: string | string[], abi: Abi | Abi[], eventName: string | string[], chainId?: number) {
    const addresses = (Array.isArray(address) ? address : [address]).map((a) => a.toLowerCase())
    const eventNames = Array.isArray(eventName) ? eventName : [eventName]
    return this.events(chainId).pipe(
      map((logs) => {
        const parsed = parseEventLogs({
          abi: abi.flat(),
          eventName: eventNames,
          logs,
        })
        const filtered = parsed.filter((log) => (addresses.length ? addresses.includes(log.address) : true))

        return filtered as ((typeof filtered)[0] & { args: any })[]
      }),
      filter((logs) => logs.length > 0)
    )
  }

  _getSubqueryObservable<T = any>(query: string, variables?: Record<string, any>) {
    return fromFetch<T>(this.config.subqueryUrl, {
      method: 'POST',
      headers: {
        'Content-Type': 'application/json',
        Accept: 'application/json',
      },
      body: JSON.stringify({ query, variables }),
      selector: async (res) => {
        const { data, errors } = await res.json()
        if (errors?.length) {
          throw errors
        }
        return data as T
      },
    })
  }

  _querySubquery<Result>(
    keys: (string | number)[] | null,
    query: string,
    variables?: Record<string, any>
  ): Query<Result>
  _querySubquery<Result, Return>(
    keys: (string | number)[] | null,
    query: string,
    variables: Record<string, any>,
    postProcess: (data: Result) => Return
  ): Query<Return>
  _querySubquery<Result, Return = Result>(
    keys: (string | number)[] | null,
    query: string,
    variables?: Record<string, any>,
    postProcess?: (data: Result) => Return
  ) {
    return this._query(keys, () => this._getSubqueryObservable(query, variables).pipe(map(postProcess ?? identity)), {
      valueCacheTime: 2,
    })
  }

  #memoized = new Map<string, any>()
  #memoizeWith<T = any>(keys: (string | number)[], callback: () => T): T {
    const cacheKey = JSON.stringify(keys)
    if (this.#memoized.has(cacheKey)) {
      return this.#memoized.get(cacheKey)
    }
    const result = callback()
    this.#memoized.set(cacheKey, result)
    return result
  }

  _query<T>(
    keys: (string | number)[] | null,
    observableCallback: () => Observable<T>,
    options?: CentrifugeQueryOptions
  ): Query<T> {
    function get() {
      const sharedSubject = new Subject<Observable<T>>()
      function createShared() {
        const $shared = observableCallback().pipe(
          keys
            ? shareReplayWithDelayedReset({
                bufferSize: (options?.cache ?? true) ? 1 : 0,
                resetDelay: (options?.cache === false ? 0 : (options?.observableCacheTime ?? 60)) * 1000,
                windowTime: (options?.valueCacheTime ?? Infinity) * 1000,
              })
            : identity
        )
        sharedSubject.next($shared)
        return $shared
      }

      const $query = createShared().pipe(
        // For new subscribers, recreate the shared observable if the previously shared observable has completed
        // and no longer has a cached value, which can happen with a finite `valueCacheTime`.
        defaultIfEmpty(defer(createShared)),
        // For existing subscribers, merge any newly created shared observable.
        concatWith(sharedSubject),
        mergeMap((d) => (isObservable(d) ? d : of(d)))
      )
      return makeThenable($query)
    }
    return keys ? this.#memoizeWith(keys, get) : get()
  }

  /**
   * Executes one or more transactions on a given chain.
   * When subscribed to, it emits status updates as it progresses.
   * When awaited, it returns the final confirmed if successful.
   * Will additionally prompt the user to switch chains if they're not on the correct chain.
   *
   * @example
   *
   * Execute a single transaction
   *
   * ```ts
   * const tx = this._transact(
   *   'Transfer',
   *   ({ walletClient }) =>
   *     walletClient.writeContract({
   *       address: '0xabc...123',
   *       abi: ABI.Currency,
   *       functionName: 'transfer',
   *       args: ['0xdef...456', 1000000n],
   *     }),
   *   1
   * )
   * tx.subscribe(status => console.log(status))
   *
   * // Results in something like the following values being emitted (assuming the user wasn't connected to mainnet):
   * // { type: 'SwitchingChain', chainId: 1 }
   * // { type: 'SigningTransaction', title: 'Transfer' }
   * // { type: 'TransactionPending', title: 'Transfer', hash: '0x123...abc' }
   * // { type: 'TransactionConfirmed', title: 'Transfer', hash: '0x123...abc', receipt: { ... } }
   * ```
   *
   * Execute multiple transactions
   *
   * ```ts
   * const tx = this._transact(async function* ({ walletClient, publicClient, chainId, signingAddress, signer }) {
   *   const permit = yield* doSignMessage('Sign Permit', () => {
   *     return signPermit(walletClient, signer, chainId, signingAddress, '0xabc...123', '0xdef...456', 1000000n)
   *   })
   *   yield* doTransaction('Invest', publicClient, () =>
   *     walletClient.writeContract({
   *       address: '0xdef...456',
   *       abi: ABI.LiquidityPool,
   *       functionName: 'requestDepositWithPermit',
   *       args: [1000000n, permit],
   *     })
   *   )
   * }, 1)
   * tx.subscribe(status => console.log(status))
   *
   * // Results in something like the following values being emitted (assuming the user was on the right chain):
   * // { type: 'SigningMessage', title: 'Sign Permit' }
   * // { type: 'SignedMessage', title: 'Sign Permit', signed: { ... } }
   * // { type: 'SigningTransaction', title: 'Invest' }
   * // { type: 'TransactionPending', title: 'Invest', hash: '0x123...abc' }
   * // { type: 'TransactionConfirmed', title: 'Invest', hash: '0x123...abc', receipt: { ... } }
   *
   * @internal
   */
  _transact(
    title: string,
    transactionCallback: (params: TransactionCallbackParams) => Promise<HexString> | Observable<HexString>,
    chainId?: number
  ): Query<OperationStatus>
  _transact(
    transactionCallback: (
      params: TransactionCallbackParams
    ) => AsyncGenerator<OperationStatus> | Observable<OperationStatus>,
    chainId?: number
  ): Query<OperationStatus>
  _transact(...args: any[]) {
    const isSimple = typeof args[0] === 'string'
    const title = isSimple ? args[0] : undefined
    const callback = (isSimple ? args[1] : args[0]) as (
      params: TransactionCallbackParams
    ) => Promise<HexString> | Observable<HexString | OperationStatus> | AsyncGenerator<OperationStatus>
    const chainId = (isSimple ? args[2] : args[1]) as number
    const targetChainId = chainId ?? this.config.defaultChain

    const self = this
    async function* transact() {
      const { signer } = self
      if (!signer) throw new Error('Signer not set')

      const publicClient = self.getClient(targetChainId)!
      const chain = self.getChainConfig(targetChainId)
      const bareWalletClient = isLocalAccount(signer)
        ? createWalletClient({ account: signer, chain, transport: http() })
        : createWalletClient({ transport: custom(signer) })

      const [address] = await bareWalletClient.getAddresses()
      if (!address) throw new Error('No account selected')

      const selectedChain = await bareWalletClient.getChainId()
      if (selectedChain !== targetChainId) {
        yield { type: 'SwitchingChain', chainId: targetChainId }
        await bareWalletClient.switchChain({ id: targetChainId })
      }

      // Re-create the wallet client with the correct chain and account
      // Saves having to pass `account` and `chain` to every `writeContract` call
      const walletClient = isLocalAccount(signer)
        ? (bareWalletClient as WalletClient<any, Chain, AccountType>)
        : createWalletClient({ account: address, chain, transport: custom(signer) })

      const transaction = callback({
        signingAddress: address,
        chain,
        chainId: targetChainId,
        publicClient,
        walletClient,
        signer,
      })
      if (isSimple) {
        yield* doTransaction(title, publicClient, () =>
          'then' in transaction ? transaction : firstValueFrom(transaction as Observable<HexString>)
        )
      } else if (Symbol.asyncIterator in transaction) {
        yield* transaction
      } else if (isObservable(transaction)) {
        yield transaction as Observable<OperationStatus>
      } else {
        throw new Error('Invalid arguments')
      }
    }
    const $tx = defer(transact).pipe(mergeMap((d) => (isObservable(d) ? d : of(d))))
    return makeThenable($tx, true)
  }
}<|MERGE_RESOLUTION|>--- conflicted
+++ resolved
@@ -112,14 +112,10 @@
     chains
       .filter((chain) => (this.#config.environment === 'mainnet' ? !chain.testnet : chain.testnet))
       .forEach((chain) => {
-<<<<<<< HEAD
-        this.#clients.set(chain.id, createPublicClient({ chain, transport: http(this.#config.rpcUrl ?? undefined), batch: { multicall: true } }))
-=======
         this.#clients.set(
           chain.id,
-          createPublicClient<any, Chain>({ chain, transport: http(), batch: { multicall: true } })
+          createPublicClient<any, Chain>({ chain, transport: http(this.#config.rpcUrl ?? undefined), batch: { multicall: true } })
         )
->>>>>>> e8baced5
       })
   }
 
