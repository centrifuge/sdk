import {
  combineLatest,
  defer,
  filter,
  first,
  firstValueFrom,
  identity,
  isObservable,
  map,
  mergeMap,
  Observable,
  of,
  shareReplay,
  switchMap,
  timer,
} from 'rxjs'
import { fromFetch } from 'rxjs/fetch'
import {
  createPublicClient,
  createWalletClient,
  custom,
  encodeFunctionData,
  fallback,
  getContract,
  http,
  keccak256,
  parseAbi,
  toHex,
  type Account,
  type Chain,
  type WalletClient,
  type WatchEventOnLogsParameter,
} from 'viem'
import { ABI } from './abi/index.js'
import { chains } from './config/chains.js'
import { PERMIT_TYPEHASH } from './constants.js'
import { Investor } from './entities/Investor.js'
import { Pool } from './entities/Pool.js'
import type {
  Client,
  CurrencyDetails,
  DerivedConfig,
  EnvConfig,
  HexString,
  ProtocolContracts,
  UserProvidedConfig,
} from './types/index.js'
import { PoolMetadataInput } from './types/poolInput.js'
import { PoolMetadata } from './types/poolMetadata.js'
import type { CentrifugeQueryOptions, Query } from './types/query.js'
import {
  emptyMessage,
  MessageType,
  MessageTypeWithSubType,
  type OperationStatus,
  type Signer,
  type Transaction,
  type TransactionContext,
} from './types/transaction.js'
import { Balance } from './utils/BigInt.js'
import { randomUint } from './utils/index.js'
import { createPinning, getUrlFromHash } from './utils/ipfs.js'
import { hashKey } from './utils/query.js'
import { makeThenable, repeatOnEvents, shareReplayWithDelayedReset } from './utils/rx.js'
import {
  BatchTransactionData,
  doTransaction,
  isLocalAccount,
  parseEventLogs,
  wrapTransaction,
} from './utils/transaction.js'
import { AssetId, CentrifugeId, PoolId, ShareClassId } from './utils/types.js'

const PINNING_API_DEMO = 'https://europe-central2-peak-vista-185616.cloudfunctions.net/pinning-api-demo'

const envConfig = {
  mainnet: {
    indexerUrl: 'https://api.centrifuge.io',
    ipfsUrl: 'https://ipfs.centrifuge.io',
    ...createPinning(PINNING_API_DEMO),
  },
  testnet: {
    indexerUrl: 'https://api-v3-hitz.marble.live/graphql',
    ipfsUrl: 'https://ipfs.centrifuge.io',
    ...createPinning(PINNING_API_DEMO),
  },
} satisfies Record<string, EnvConfig>

const defaultConfig = {
  environment: 'mainnet',
  cache: true,
} satisfies UserProvidedConfig

export class Centrifuge {
  #config: DerivedConfig
  get config() {
    return this.#config
  }

  #clients = new Map<number, Client>()
  getClient(centrifugeId: CentrifugeId) {
    return this._query(['client', centrifugeId], () =>
      this._idToChain(centrifugeId).pipe(
        map((chainId) => {
          const client = this.#clients.get(chainId)
          if (!client) throw new Error(`No client found for chain ID "${chainId}"`)
          return client
        })
      )
    )
  }
  get chains() {
    return [...this.#clients.keys()]
  }
  getChainConfig(centrifugeId: CentrifugeId) {
    return this._query(['chainConfig', centrifugeId], () =>
      this.getClient(centrifugeId).pipe(map((client) => client.chain))
    )
  }

  #signer: Signer | null = null
  setSigner(signer: Signer | null) {
    this.#signer = signer
  }
  get signer() {
    return this.#signer
  }

  #isBatching = new WeakSet<Transaction>()

  constructor(config: UserProvidedConfig = {}) {
    const defaultConfigForEnv = envConfig[config?.environment || 'mainnet']
    this.#config = {
      ...defaultConfig,
      ...defaultConfigForEnv,
      ...config,
    }
    Object.freeze(this.#config)
    chains
      .filter((chain) => (this.#config.environment === 'mainnet' ? !chain.testnet : chain.testnet))
      .forEach((chain) => {
        const rpcUrl = this.#config.rpcUrls?.[chain.id] ?? undefined
        if (!rpcUrl) {
          console.warn(`No rpcUrl defined for chain ${chain.id}. Using public RPC endpoint.`)
        }
        this.#clients.set(
          chain.id,
          createPublicClient<any, Chain>({
            chain,
            transport: Array.isArray(rpcUrl)
              ? fallback(
                  rpcUrl.map((url) => http(url)),
                  {
                    rank: {
                      interval: 30_000,
                      sampleCount: 5,
                    },
                  }
                )
              : http(rpcUrl),
            batch: { multicall: true },
            pollingInterval: this.#config.pollingInterval,
            cacheTime: 100,
          })
        )
      })
  }

  /**
   * Create a new pool on the given chain.
   * @param metadataInput - The metadata for the pool
   * @param currencyCode - The currency code for the pool
   * @param chainId - The chain ID to create the pool on
   * @param counter - The pool counter, used to create a unique pool ID (uint48)
   */
  createPool(
    metadataInput: PoolMetadataInput,
    currencyCode = 840,
    centrifugeId: CentrifugeId,
    counter?: number | bigint
  ) {
    const self = this
    return this._transact(async function* (ctx) {
      const addresses = await self._protocolAddresses(centrifugeId)
      const poolId = PoolId.from(centrifugeId, counter ?? randomUint(48))

      const createPoolData = encodeFunctionData({
        abi: ABI.Hub,
        functionName: 'createPool',
        args: [poolId.raw, ctx.signingAddress, BigInt(currencyCode)],
      })

      const scIds = Array.from({ length: metadataInput.shareClasses.length }, (_, i) =>
        ShareClassId.from(poolId, i + 1)
      )

      const shareClassesById: PoolMetadata['shareClasses'] = {}
      metadataInput.shareClasses.forEach((sc, index) => {
        shareClassesById[scIds[index]!.raw] = {
          minInitialInvestment: sc.minInvestment,
          apyPercentage: sc.apyPercentage,
          apy: sc.apy,
          defaultAccounts: sc.defaultAccounts,
        }
      })

      const formattedMetadata: PoolMetadata = {
        version: 1,
        pool: {
          name: metadataInput.poolName,
          icon: metadataInput.poolIcon,
          asset: {
            class: metadataInput.assetClass,
            subClass: metadataInput.subAssetClass,
          },
          issuer: {
            name: metadataInput.issuerName,
            repName: metadataInput.issuerRepName,
            description: metadataInput.issuerDescription,
            email: metadataInput.email,
            logo: metadataInput.issuerLogo,
            shortDescription: metadataInput.issuerShortDescription,
            categories: metadataInput.issuerCategories,
          },
          poolStructure: metadataInput.poolStructure,
          investorType: metadataInput.investorType,
          links: {
            executiveSummary: metadataInput.executiveSummary,
            forum: metadataInput.forum,
            website: metadataInput.website,
          },
          details: metadataInput.details,
          status: 'open',
          listed: metadataInput.listed ?? true,
          poolRatings: metadataInput.poolRatings.length > 0 ? metadataInput.poolRatings : [],
          reports: metadataInput.report
            ? [
                {
                  author: {
                    name: metadataInput.report.author.name,
                    title: metadataInput.report.author.title,
                    avatar: metadataInput.report.author.avatar,
                  },
                  uri: metadataInput.report.uri,
                },
              ]
            : [],
        },
        shareClasses: shareClassesById,
        onboarding: {
          shareClasses: metadataInput.onboarding?.shareClasses || {},
          taxInfoRequired: metadataInput.onboarding?.taxInfoRequired,
          externalOnboardingUrl: metadataInput.onboarding?.externalOnboardingUrl,
        },
      }

      const cid = await self.config.pinJson(formattedMetadata)

      const setMetadataData = encodeFunctionData({
        abi: ABI.Hub,
        functionName: 'setPoolMetadata',
        args: [poolId.raw, toHex(cid)],
      })
      const addScData = metadataInput.shareClasses.map((sc) =>
        encodeFunctionData({
          abi: ABI.Hub,
          functionName: 'addShareClass',
          args: [
            poolId.raw,
            sc.tokenName,
            sc.symbolName,
            sc.salt?.startsWith('0x') ? (sc.salt as HexString) : toHex(sc.salt ?? randomUint(256), { size: 32 }),
          ],
        })
      )
      const accountIsDebitNormal = new Map<number, boolean>()
      const accountNumbers = [
        ...new Set(
          metadataInput.shareClasses.flatMap((sc) =>
            Object.entries(sc.defaultAccounts ?? {})
              .filter(([k, v]) => {
                if (!v) return false

                if (['asset', 'expense'].includes(k)) {
                  if (accountIsDebitNormal.get(v) === false)
                    throw new Error(`Account "${v}" is set as both credit normal and debit normal.`)
                  accountIsDebitNormal.set(v, true)
                } else {
                  if (accountIsDebitNormal.get(v) === true)
                    throw new Error(`Account "${v}" is set as both credit normal and debit normal.`)
                  accountIsDebitNormal.set(v, false)
                }

                return true
              })
              .map(([, v]) => v)
          )
        ),
      ]
      const createAccountsData = accountNumbers.map((account) =>
        encodeFunctionData({
          abi: ABI.Hub,
          functionName: 'createAccount',
          args: [poolId.raw, account, accountIsDebitNormal.get(account)!],
        })
      )

      yield* doTransaction('Create pool', ctx, () => {
        return ctx.walletClient.writeContract({
          address: addresses.hub,
          abi: ABI.Hub,
          functionName: 'multicall',
          args: [[createPoolData, setMetadataData, ...addScData, ...createAccountsData]],
        })
      })
    }, centrifugeId)
  }

  id(chainId: number) {
    return this._chainToId(chainId)
  }

  /**
   * Get information about all supported blockchains from the indexer.
   */
  blockchains() {
    return this._queryIndexer(
      `{
        blockchains {
          items {
            alchemyName
            explorer
            chainId
            environment
            icon
            name
            network
          }
        }
      }`,
      {},
      (data: {
        blockchains: {
          items: {
            alchemyName: string | null
            explorer: string | null
            chainId: string
            environment: string
            icon: string | null
            name: string
            network: string
          }[]
        }
      }) => {
        return data.blockchains.items.map((blockchain) => ({
          alchemyName: blockchain.alchemyName,
          explorer: blockchain.explorer,
          chainId: Number(blockchain.chainId),
          environment: blockchain.environment,
          icon: blockchain.icon,
          name: blockchain.name,
          network: blockchain.network,
        }))
      }
    )
  }

  /**
   * Get the existing pools on the different chains.
   */
  pools() {
    return this._queryIndexer(
      `{
        pools {
          items {
            id
            blockchain {
              id
            }
          }
        }
      }`,
      {},
      (data: { pools: { items: { id: string; blockchain: { id: string } }[] } }) => {
        return data.pools.items.map((pool) => {
          const poolId = new PoolId(pool.id)
          return new Pool(this, poolId.toString())
        })
      }
    )
  }

  pool(id: PoolId) {
    return this._query(['pool', id.toString()], () =>
      this.pools().pipe(
        map((pools) => {
          const pool = pools.find((pool) => pool.id.equals(id))
          if (!pool) throw new Error(`Pool with id ${id} not found`)
          return pool
        })
      )
    )
  }

  /**
   * Get the metadata for an ERC20 or ERC6909 token
   * @param address - The token address
   * @param chainId - The chain ID
   */
  currency(address: HexString, centrifugeId: CentrifugeId, tokenId = 0n): Query<CurrencyDetails> {
    const curAddress = address.toLowerCase() as HexString
    return this._query(['currency', curAddress, centrifugeId, tokenId], () =>
      combineLatest([this.getClient(centrifugeId), this._idToChain(centrifugeId)]).pipe(
        switchMap(([client, chainId]) =>
          defer(async () => {
            let decimals: number, name: string, symbol: string, supportsPermit: boolean
            if (tokenId) {
              const contract = getContract({
                address: curAddress,
                abi: ABI.ERC6909,
                client,
              })
              ;[decimals, name, symbol] = await Promise.all([
                contract.read.decimals([tokenId]),
                contract.read.name([tokenId]),
                contract.read.symbol([tokenId]),
              ])
              supportsPermit = false
            } else {
              const contract = getContract({
                address: curAddress,
                abi: ABI.Currency,
                client,
              })
              ;[decimals, name, symbol, supportsPermit] = await Promise.all([
                contract.read.decimals(),
                contract.read.name(),
                contract.read.symbol(),
                contract.read
                  .PERMIT_TYPEHASH()
                  .then((hash) => hash === PERMIT_TYPEHASH)
                  .catch(() => false),
              ])
            }
            return {
              address: curAddress,
              tokenId,
              decimals,
              name,
              symbol,
              chainId,
              centrifugeId,
              supportsPermit,
            }
          })
        )
      )
    )
  }

  /**
   * Get the asset currency details for a given asset ID
   * @param assetId - The asset ID to query
   */
  assetCurrency(assetId: AssetId) {
    return this._query(['asset', assetId.toString()], () =>
      combineLatest([this.getClient(assetId.centrifugeId), this._protocolAddresses(assetId.centrifugeId)]).pipe(
        switchMap(async ([client, { spoke }]) => {
          const [assetAddress, tokenId] = await client.readContract({
            address: spoke,
            abi: ABI.Spoke,
            functionName: 'idToAsset',
            args: [assetId.raw],
          })
          return this.currency(assetAddress as HexString, assetId.centrifugeId, tokenId)
        })
      )
    )
  }

  investor(address: HexString) {
    return this._query(['investor', address.toLowerCase()], () => of(new Investor(this, address)))
  }

  /**
   * Get the balance of an ERC20 token for a given owner.
   * @param currency - The token address
   * @param owner - The owner address
   * @param chainId - The chain ID
   */
  balance(currency: HexString, owner: HexString, centrifugeId: CentrifugeId) {
    const address = owner.toLowerCase() as HexString
    return this._query(['balance', currency, owner, centrifugeId], () => {
      return combineLatest([this.currency(currency, centrifugeId), this.getClient(centrifugeId)]).pipe(
        switchMap(([currencyMeta, client]) =>
          defer(async () => {
            const val = await client.readContract({
              address: currency,
              abi: ABI.Currency,
              functionName: 'balanceOf',
              args: [address],
            })

            return {
              balance: new Balance(val, currencyMeta.decimals),
              currency: currencyMeta,
            }
          }).pipe(
            repeatOnEvents(
              this,
              {
                address: currency,
                eventName: 'Transfer',
                filter: (events) => {
                  return events.some((event) => {
                    return event.args.from?.toLowerCase() === address || event.args.to?.toLowerCase() === address
                  })
                },
              },
              centrifugeId
            )
          )
        )
      )
    })
  }

  /**
   * Get the assets that exist on a given spoke chain that have been registered on a given hub chain.
   * @param spokeCentrifugeId - The Centrifuge ID where the assets exist
   * @param hubCentrifugeId - The Centrifuge ID where the assets should optionally be registered
   */
  assets(spokeCentrifugeId: number, hubCentrifugeId = spokeCentrifugeId) {
    return this._query(['assets', spokeCentrifugeId, hubCentrifugeId], () =>
      this._queryIndexer<{
        assetRegistrations: {
          items: {
            assetId: string
            asset: {
              centrifugeId: string
              address: HexString
              name: string
              symbol: string
              decimals: number
              assetTokenId: string | null
            } | null
          }[]
        }
      }>(
        `query ($hubCentId: String!) {
              assetRegistrations(where: { centrifugeId: $hubCentId }, limit: 1000) {
                items {
                  assetId
                  asset {
                    centrifugeId
                    address
                    name
                    symbol
                    decimals
                    assetTokenId
                  }
                }
              }
            }`,
        { hubCentId: String(hubCentrifugeId) }
      ).pipe(
        map((data) => {
          return data.assetRegistrations.items
            .filter((assetReg) => assetReg.asset && Number(assetReg.asset.centrifugeId) === spokeCentrifugeId)
            .map((assetReg) => {
              return {
                id: new AssetId(assetReg.assetId),
                address: assetReg.asset!.address,
                name: assetReg.asset!.name,
                symbol: assetReg.asset!.symbol,
                decimals: assetReg.asset!.decimals,
                tokenId: assetReg.asset!.assetTokenId ? BigInt(assetReg.asset!.assetTokenId) : undefined,
              }
            })
        })
      )
    )
  }

  /**
   * Get the valuation addresses that can be used for holdings.
   */
  valuations(centrifugeId: CentrifugeId) {
    return this._query(['valuations', centrifugeId], () =>
      this._protocolAddresses(centrifugeId).pipe(
        map(({ identityValuation }) => {
          return {
            identityValuation,
          }
        })
      )
    )
  }

  /**
   * Get the restriction hook addresses that can be used for share tokens.
   */
<<<<<<< HEAD
  restrictionHooks(centrifugeId: CentrifugeId) {
    return this._query(['restrictionHooks', centrifugeId], () =>
      this._protocolAddresses(centrifugeId).pipe(
        map(({ freezeOnlyHook, redemptionRestrictionsHook, fullRestrictionsHook /* freelyTransferableHook */ }) => {
=======
  restrictionHooks(chainId: number) {
    return this._query(['restrictionHooks', chainId], () =>
      this._protocolAddresses(chainId).pipe(
        map(({ freezeOnlyHook, redemptionRestrictionsHook, fullRestrictionsHook, freelyTransferableHook }) => {
>>>>>>> 56f19db2
          return {
            freezeOnlyHook,
            redemptionRestrictionsHook,
            fullRestrictionsHook,
            freelyTransferableHook,
          }
        })
      )
    )
  }

  /**
   * Register an asset
   * @param originChainId - The chain ID where the asset exists
   * @param registerOnChainId - The chain ID where the asset should be registered
   * @param assetAddress - The address of the asset to register
   * @param tokenId - Optional token ID for ERC6909 assets
   */
  registerAsset(
    originCentrifugeId: CentrifugeId,
    registerOnCentrifugeId: CentrifugeId,
    assetAddress: HexString,
    tokenId: number | bigint = 0
  ) {
    const self = this
    return this._transact(async function* (ctx) {
      const [addresses, estimate] = await Promise.all([
        self._protocolAddresses(originCentrifugeId),
        self._estimate(originCentrifugeId, registerOnCentrifugeId, MessageType.RegisterAsset),
      ])
      yield* doTransaction('Register asset', ctx, () =>
        ctx.walletClient.writeContract({
          address: addresses.spoke,
          abi: ABI.Spoke,
          functionName: 'registerAsset',
          args: [originCentrifugeId, assetAddress, BigInt(tokenId)],
          value: estimate,
        })
      )
    }, originCentrifugeId)
  }

  /**
   * Repay an underpaid batch of messages on the Gateway
   */
  repayBatch(fromCentrifugeId: number, toCentrifugeId: number, batch: HexString, extraPayment = 0n) {
    const self = this
    return this._transact(async function* (ctx) {
      const [addresses, client] = await Promise.all([
        self._protocolAddresses(fromCentrifugeId),
        self.getClient(fromCentrifugeId),
      ])
      const batchHash = keccak256(batch)
      const [counter, gasLimit] = await client.readContract({
        address: addresses.gateway,
        abi: ABI.Gateway,
        functionName: 'underpaid',
        args: [toCentrifugeId, batchHash],
      })
      if (counter === 0n) {
        throw new Error(`Batch is not underpaid and can't be repaid. Batch hash: "${batchHash}"`)
      }
      const estimate = await client.readContract({
        address: addresses.multiAdapter,
        abi: ABI.MultiAdapter,
        functionName: 'estimate',
        args: [toCentrifugeId, batch, gasLimit],
      })

      yield* doTransaction('Repay', ctx, () =>
        ctx.walletClient.writeContract({
          address: addresses.gateway,
          abi: ABI.Gateway,
          functionName: 'repay',
          args: [toCentrifugeId, batch],
          value: estimate + extraPayment,
        })
      )
    }, fromCentrifugeId)
  }

  /**
   * Retry a failed message on the destination chain
   */
  retryMessage(fromCentrifugeId: number, toCentrifugeId: number, message: HexString) {
    const self = this
    return this._transact(async function* (ctx) {
      const addresses = await self._protocolAddresses(toCentrifugeId)
      yield* doTransaction('Retry', ctx, () =>
        ctx.walletClient.writeContract({
          address: addresses.gateway,
          abi: ABI.Gateway,
          functionName: 'retry',
          args: [fromCentrifugeId, message],
        })
      )
    }, toCentrifugeId)
  }

  /**
   * Get the decimals of asset on the Hub side
   * @internal
   */
  _assetDecimals(assetId: AssetId, centrifugeId: CentrifugeId) {
    return this._query(['assetDecimals', assetId.toString()], () =>
      combineLatest([this._protocolAddresses(centrifugeId), this.getClient(centrifugeId)]).pipe(
        switchMap(([{ hubRegistry }, client]) =>
          client.readContract({
            address: hubRegistry,
            // Use inline ABI because of function overload
            abi: parseAbi(['function decimals(uint128) view returns (uint8)']),
            functionName: 'decimals',
            args: [assetId.raw],
          })
        )
      )
    )
  }

  /**
   * Get the allowance of an ERC20 or ERC6909 token.
   * which is the contract that moves funds into the vault on behalf of the investor.
   * @param owner - The address of the owner
   * @param spender - The address of the spender
   * @param centrifugeId - The centrifuge ID where the asset is located
   * @param asset - The address of the asset
   * @param tokenId - Optional token ID for ERC6909 assets
   * @internal
   */
  _allowance(owner: HexString, spender: HexString, centrifugeId: CentrifugeId, asset: HexString, tokenId?: bigint) {
    return this._query(
      ['allowance', owner.toLowerCase(), spender.toLowerCase(), asset.toLowerCase(), centrifugeId, tokenId],
      () =>
        this.getClient(centrifugeId).pipe(
          switchMap((client) =>
            defer(async () => {
              if (tokenId) {
                return client.readContract({
                  address: asset,
                  abi: ABI.ERC6909,
                  functionName: 'allowance',
                  args: [owner, spender, tokenId],
                })
              }
              return client.readContract({
                address: asset,
                abi: ABI.Currency,
                functionName: 'allowance',
                args: [owner, spender],
              })
            }).pipe(
              repeatOnEvents(
                this,
                {
                  address: asset,
                  eventName: ['Approval', 'Transfer'],
                  filter: (events) => {
                    return events.some((event) => {
                      return (
                        event.args.owner?.toLowerCase() === owner.toLowerCase() ||
                        event.args.spender?.toLowerCase() === owner.toLowerCase() ||
                        event.args.from?.toLowerCase() === owner.toLowerCase()
                      )
                    })
                  },
                },
                centrifugeId
              )
            )
          )
        )
    )
  }

  /**
   * Returns an observable of all events on a given chain.
   * @internal
   */
  _events(centrifugeId: CentrifugeId) {
    return this._query(
      ['events', centrifugeId],
      () =>
        this.getClient(centrifugeId).pipe(
          switchMap(
            (client) =>
              new Observable<WatchEventOnLogsParameter>((subscriber) => {
                const unwatch = client.watchEvent({
                  onLogs: (logs) => subscriber.next(logs),
                })
                return unwatch
              })
          ),
          filter((logs) => logs.length > 0),
          shareReplay({ bufferSize: 1, refCount: true }) // ensures only one watcher per centrifugeId
        ),
      { cache: true }
    )
  }

  /**
   * Returns an observable of events on a given chain, filtered by name(s) and address(es).
   * @internal
   */
  _filteredEvents(address: HexString | HexString[], eventName: string | string[], centrifugeId: CentrifugeId) {
    return this._events(centrifugeId).pipe(
      map((logs) => {
        return parseEventLogs({
          address,
          eventName,
          logs,
        })
      }),
      filter((logs) => logs.length > 0)
    )
  }

  /**
   * @internal
   */
  _getIndexerObservable<T = any>(query: string, variables?: Record<string, any>) {
    return fromFetch<T>(this.config.indexerUrl, {
      method: 'POST',
      headers: {
        'Content-Type': 'application/json',
        Accept: 'application/json',
      },
      body: JSON.stringify({ query, variables }),
      selector: async (res) => {
        const { data, errors } = await res.json()
        if (errors?.length) {
          throw errors
        }
        return data as T
      },
    })
  }

  /**
   * @internal
   */
  _queryIndexer<Result>(query: string, variables?: Record<string, any>): Query<Result>
  _queryIndexer<Result>(
    query: string,
    variables?: Record<string, any>,
    postProcess?: undefined,
    pollInterval?: number
  ): Query<Result>
  _queryIndexer<Result, Return>(
    query: string,
    variables: Record<string, any>,
    postProcess: (data: Result) => Return,
    pollInterval?: number
  ): Query<Return>
  _queryIndexer<Result, Return = Result>(
    query: string,
    variables?: Record<string, any>,
    postProcess?: (data: Result) => Return,
    pollInterval = this.config.indexerPollingInterval ?? 120_000
  ) {
    return this._query([query, variables], () =>
      // If subscribed, refetch every `pollInterval` milliseconds
      timer(0, pollInterval).pipe(
        switchMap(() => this._getIndexerObservable(query, variables).pipe(map(postProcess ?? identity)))
      )
    )
  }

  /**
   * @internal
   */
  _queryIPFS<Result>(hash: string): Query<Result> {
    return this._query([hash], () =>
      defer(async () => {
        const url = getUrlFromHash(hash, this.#config.ipfsUrl)
        if (!url) {
          throw new Error(`Invalid IPFS hash: ${hash}`)
        }
        const res = await fetch(url)
        if (!res.ok) {
          throw new Error(`Error fetching IPFS hash ${hash}: ${res.statusText}`)
        }
        const data = (await res.json()) as Result
        return data
      })
    )
  }

  #memoized = new Map<string, any>()
  #memoizeWith<T = any>(keys: any[], callback: () => T): T {
    const cacheKey = hashKey(keys)
    if (this.#memoized.has(cacheKey)) {
      return this.#memoized.get(cacheKey)
    }
    const result = callback()
    this.#memoized.set(cacheKey, result)
    return result
  }

  /**
   * Wraps an observable, memoizing the result based on the keys provided.
   * If keys are provided, the observable will be memoized, multicasted, and the last emitted value cached.
   * Additional options can be provided to control the caching behavior.
   * By default, the observable will keep the last emitted value and pass it immediately to new subscribers.
   * When there are no subscribers, the observable resets after a short timeout and purges the cached value.
   *
   * @example
   *
   * ```ts
   * const address = '0xabc...123'
   * const tUSD = '0x456...def'
   * const centrifugeId = 1
   *
   * // Wrap an observable that continuously emits values
   * const query = this._query(['balance', address, tUSD, centrifugeId], () => {
   *   return defer(() => fetchBalance(address, tUSD, centrifugeId))
   *   .pipe(
   *     repeatOnEvents(
   *       this,
   *       {
   *         address: tUSD,
   *         eventName: 'Transfer',
   *       },
   *       centrifugeId
   *     )
   *   )
   * })
   *
   * // Logs the current balance and updated balances whenever a transfer event is emitted
   * const obs1 = query.subscribe(balance => console.log(balance))
   *
   * // Subscribing twice only fetches the balance once and will emit the same value to both subscribers
   * const obs2 = query.subscribe(balance => console.log(balance))
   *
   * // ... sometime later
   *
   * // Later subscribers will receive the last emitted value immediately
   * const obs3 = query.subscribe(balance => console.log(balance))
   *
   * // Awaiting the query will also immediately return the last emitted value or wait for the next value
   * const balance = await query
   *
   * obs1.unsubscribe()
   * obs2.unsubscribe()
   * obs3.unsubscribe()
   * ```
   *
   * ```ts
   * const address = '0xabc...123'
   * const tUSD = '0x456...def'
   * const centrifugeId = 1
   *
   * // Wrap an observable that only emits one value and then completes
   * const query = this._query(['balance', address, tUSD, centrifugeId], () => {
   *   return defer(() => fetchBalance(address, tUSD, centrifugeId))
   * }, { valueCacheTime: 60_000 })
   *
   * // Logs the current balance and updated balances whenever a new
   * const obs1 = query.subscribe(balance => console.log(balance))
   *
   * // Subscribing twice only fetches the balance once and will emit the same value to both subscribers
   * const obs2 = query.subscribe(balance => console.log(balance))
   *
   * // ... sometime later
   *
   * // Later subscribers will receive the last emitted value immediately
   * const obs3 = query.subscribe(balance => console.log(balance))
   *
   * // Awaiting the query will also immediately return the last emitted value or wait for the next value
   * const balance = await query
   *
   * obs1.unsubscribe()
   * obs2.unsubscribe()
   * obs3.unsubscribe()
   * ```
   *
   * @internal
   */
  _query<T>(keys: any[] | null, observableCallback: () => Observable<T>, options?: CentrifugeQueryOptions): Query<T> {
    const cache = options?.cache !== false && this.#config.cache !== false
    const obsCacheTime = options?.observableCacheTime ?? this.#config.pollingInterval ?? 4000

    function get() {
      const $shared = observableCallback().pipe(
        shareReplayWithDelayedReset({
          bufferSize: cache ? 1 : 0,
          resetDelay: cache ? obsCacheTime : 0,
        })
      )
      return makeThenable($shared)
    }

    return keys ? this.#memoizeWith(keys, get) : get()
  }

  /**
   * Executes one or more transactions on a given chain.
   * When subscribed to, it emits status updates as it progresses.
   * When awaited, it returns the final confirmed result if successful.
   * Will additionally prompt the user to switch chains if they're not on the correct chain.
   *
   * @example
   *
   * ```ts
   * const tx = this._transact(async function* ({ walletClient, publicClient, chainId, signingAddress, signer }) {
   *   const permit = yield* doSignMessage('Sign Permit', () => {
   *     return signPermit(walletClient, signer, chainId, signingAddress, '0xabc...123', '0xdef...456', 1000000n)
   *   })
   *   yield* doTransaction('Invest', publicClient, () =>
   *     walletClient.writeContract({
   *       address: '0xdef...456',
   *       abi: ABI.LiquidityPool,
   *       functionName: 'requestDepositWithPermit',
   *       args: [1000000n, permit],
   *     })
   *   )
   * }, 1)
   * tx.subscribe(status => console.log(status))
   *
   * // Results in something like the following values being emitted (assuming the user was on the right chain):
   * // { type: 'SigningMessage', title: 'Sign Permit' }
   * // { type: 'SignedMessage', title: 'Sign Permit', signed: { ... } }
   * // { type: 'SigningTransaction', title: 'Invest' }
   * // { type: 'TransactionPending', title: 'Invest', hash: '0x123...abc' }
   * // { type: 'TransactionConfirmed', title: 'Invest', hash: '0x123...abc', receipt: { ... } }
   * ```
   *
   * @internal
   */
  _transact(
    transactionCallback: (
      params: TransactionContext
    ) => AsyncGenerator<OperationStatus | BatchTransactionData> | Observable<OperationStatus | BatchTransactionData>,
    centrifugeId: CentrifugeId
  ): Transaction {
    const self = this
    async function* transact() {
      let isBatching = false
      if (self.#isBatching.has($tx)) {
        isBatching = true
      }
      const { signer } = self
      if (!signer) throw new Error('Signer not set')

      const chainId = await firstValueFrom(self._idToChain(centrifugeId))
      const publicClient = await firstValueFrom(self.getClient(centrifugeId))
      const chain = await firstValueFrom(self.getChainConfig(centrifugeId))
      let walletClient: WalletClient<any, Chain, Account> = isLocalAccount(signer)
        ? createWalletClient({
            account: signer,
            chain,
            transport: http(),
          })
        : createWalletClient({ transport: custom(signer) })

      const [address] = await walletClient.getAddresses()
      if (!address) throw new Error('No account selected')

      if (!isBatching) {
        const selectedChain = await walletClient.getChainId()
        if (selectedChain !== chainId) {
          yield { type: 'SwitchingChain', chainId } as const
          await walletClient.switchChain({ id: chainId })
        }
      }

      // Re-create the wallet client with the correct chain and account
      // Saves having to pass `account` and `chain` to every `writeContract` call
      walletClient = isLocalAccount(signer)
        ? walletClient
        : createWalletClient({ account: address, chain, transport: custom(signer) })

      const transaction = transactionCallback({
        isBatching,
        signingAddress: address as HexString,
        chain,
        centrifugeId,
        publicClient,
        walletClient,
        signer,
        root: self,
      })
      if (Symbol.asyncIterator in transaction) {
        yield* transaction
      } else if (isObservable(transaction)) {
        yield transaction
      } else {
        throw new Error('Invalid arguments')
      }
    }
    const $tx = defer(transact).pipe(mergeMap((d) => (isObservable(d) ? d : of(d)))) as Transaction
    makeThenable($tx, true)
    Object.assign($tx, {
      centrifugeId,
    })
    return $tx
  }

  /**
   * Batch multiple transactions together into a single transaction.
   * It's not exposed, because it is somewhat limited and requires knowledge of internals.
   * It only works when there's only a single transaction being done in the method.
   * It only works for methods that wrap the transaction in `wrapTransaction`.
   * It only works when the transactions are executed on the same contract on the same chain,
   * and that contract supports multicall
   * @internal
   */
  _experimental_batch(title: string, transactions: Transaction[]): Transaction {
    const centIds = [...new Set(transactions.map((tx) => tx.centrifugeId))]
    if (centIds.length !== 1) {
      throw new Error(`Cannot batch transactions on different networks. Found Centrifuge IDs: ${centIds.join(', ')}`)
    }
    for (const tx of transactions) {
      this.#isBatching.add(tx)
    }

    return this._transact((ctx) => {
      if (transactions.length === 0) throw new Error('No transactions to batch')

      return combineLatest(transactions.map((tx) => tx.pipe(first()))).pipe(
        switchMap(async function* (batches_) {
          const batches = batches_ as any as BatchTransactionData[]
          if (!batches.every((b) => b.data && b.contract)) {
            throw new Error('Not all transactions can be batched')
          }
          const value = batches.reduce((acc, b) => acc + (b.value ?? 0n), 0n)
          const data = batches.map((b) => b.data).flat()
          const messages = batches.reduce(
            (acc, b) => {
              if (b.messages) {
                Object.entries(b.messages).forEach(([cid, types]) => {
                  const chainId = Number(cid)
                  if (!acc[chainId]) acc[chainId] = []
                  acc[chainId].push(...types)
                })
              }
              return acc
            },
            {} as Record<number, MessageTypeWithSubType[]>
          )
          const contracts = [...new Set(batches.map((b) => b.contract))]
          if (contracts.length !== 1) {
            throw new Error(`Cannot batch transactions to different contracts: ${contracts.join(', ')}`)
          }
          yield* wrapTransaction(title, ctx, { data, value, contract: contracts[0] as HexString, messages })
        })
      )
    }, centIds[0]!)
  }

  /** @internal */
  _protocolAddresses(centrifugeId: CentrifugeId) {
    return this._query(['protocolAddresses', centrifugeId], () =>
      this._deployments().pipe(
        map((data) => {
          const deployment = data.deployments.items.find((d) => Number(d.centrifugeId) === centrifugeId)
          if (!deployment) {
            throw new Error(`No protocol contracts found for centrifuge ID "${centrifugeId}"`)
          }
          return deployment as ProtocolContracts
        })
      )
    )
  }

  /** @internal */
  _getQuote(
    valuationAddress: HexString,
    baseAmount: Balance,
    baseAssetId: AssetId,
    quoteAssetId: AssetId,
    centrifugeId: CentrifugeId
  ) {
    return this._query(['getQuote', baseAmount, baseAssetId.toString(), quoteAssetId.toString()], () =>
      timer(0, 60_000).pipe(
        switchMap(() => combineLatest([this._protocolAddresses(centrifugeId), this.getClient(centrifugeId)])),
        switchMap(([{ hubRegistry }, client]) =>
          defer(async () => {
            const [quote, quoteDecimals] = await Promise.all([
              client.readContract({
                address: valuationAddress,
                abi: ABI.Valuation,
                functionName: 'getQuote',
                args: [baseAmount.toBigInt(), baseAssetId.raw, quoteAssetId.raw],
              }),
              client.readContract({
                address: hubRegistry,
                // Use inline ABI because of function overload
                abi: parseAbi(['function decimals(uint256) view returns (uint8)']),
                functionName: 'decimals',
                args: [quoteAssetId.raw],
              }),
            ])
            return new Balance(quote, quoteDecimals)
          })
        )
      )
    )
  }

  /**
   * Estimates the gas cost needed to bridge the message from one chain to another,
   * that results from a transaction
   * @internal
   */
  _estimate(
    fromCentrifugeId: CentrifugeId,
    toCentrifugeId: CentrifugeId,
    messageType: MessageTypeWithSubType | MessageTypeWithSubType[]
  ) {
    return this._query(['estimate', fromCentrifugeId, toCentrifugeId, messageType], () =>
      combineLatest([this._protocolAddresses(fromCentrifugeId), this.getClient(fromCentrifugeId)]).pipe(
        switchMap(([{ multiAdapter, gasService }, client]) => {
          const types = Array.isArray(messageType) ? messageType : [messageType]
          return combineLatest([
            ...types.map((typeAndMaybeSubtype) => {
              const type = typeof typeAndMaybeSubtype === 'number' ? typeAndMaybeSubtype : typeAndMaybeSubtype.type
              const subtype = typeof typeAndMaybeSubtype === 'number' ? undefined : typeAndMaybeSubtype.subtype
              const data = emptyMessage(type, subtype)
              return client.readContract({
                address: gasService,
                abi: ABI.GasService,
                functionName: 'messageGasLimit',
                args: [0, data],
              })
            }),
          ]).pipe(
            switchMap(async ([...gasLimits]) => {
              const estimate = await client.readContract({
                address: multiAdapter,
                abi: ABI.MultiAdapter,
                functionName: 'estimate',
                args: [toCentrifugeId, '0x0', gasLimits.reduce((acc, val) => acc + val, 0n)],
              })
              return (estimate * 3n) / 2n // Add 50% buffer to the estimate
            })
          )
        })
      )
    )
  }

  /** @internal */
  _maxBatchGasLimit(centrifugeId: CentrifugeId) {
    return this._query(['maxBatchGasLimit', centrifugeId], () =>
      combineLatest([this._protocolAddresses(centrifugeId), this.getClient(centrifugeId)]).pipe(
        switchMap(async ([{ gasService }, client]) => {
          try {
            // `batchGasLimit` was renamed to `maxBatchGasLimit`, support both for backwards compatibility,
            // until all chains are updated
            return await client.readContract({
              address: gasService,
              abi: ABI.GasService,
              functionName: 'maxBatchGasLimit',
              args: [0],
            })
          } catch {
            return await client.readContract({
              address: gasService,
              abi: ABI.GasService,
              functionName: 'batchGasLimit',
              args: [0],
            })
          }
        })
      )
    )
  }

  /** @internal */
  _idToChain(centrifugeId: number) {
    return this._query(['idToChain', centrifugeId], () =>
      this._deployments().pipe(
        map((data) => {
          const item = data.blockchains.items.find((b) => Number(b.centrifugeId) === centrifugeId)
          if (!item) throw new Error(`Chain with Centrifuge ID "${centrifugeId}" not found`)
          return Number(item.id)
        })
      )
    )
  }

  /** @internal */
  _chainToId(chainId: number) {
    return this._query(['chainToId', chainId], () =>
      this._deployments().pipe(
        map((data) => {
          const item = data.blockchains.items.find((b) => Number(b.id) === chainId)
          if (!item) throw new Error(`Blockchain with chain ID "${chainId}" not found`)
          return Number(item.centrifugeId) as CentrifugeId
        })
      )
    )
  }

  /** @internal */
  _deployments() {
    return this._query(['deployments'], () =>
      this._getIndexerObservable<{
        blockchains: { items: { id: string; centrifugeId: string; name: string; icon: string }[] }
        deployments: { items: (ProtocolContracts & { chainId?: string; centrifugeId?: string })[] }
      }>(
        `{
            blockchains {
              items {
                centrifugeId
                id
              }
            }
            deployments {
              items {
                accounting
                asyncRequestManager
                asyncVaultFactory
                axelarAdapter
                balanceSheet
                centrifugeId
                chainId
                freezeOnlyHook
                fullRestrictionsHook
                gasService
                gateway
                globalEscrow
                guardian
                holdings
                hub
                hubRegistry
                identityValuation
                messageDispatcher
                messageProcessor
                multiAdapter
                poolEscrowFactory
                redemptionRestrictionsHook
                root
                routerEscrow
                shareClassManager
                spoke
                syncDepositVaultFactory
                syncManager
                wormholeAdapter
                vaultRouter
                tokenFactory
                onOfframpManagerFactory
                merkleProofManagerFactory
              }
            }
          }`
      )
    )
  }
}<|MERGE_RESOLUTION|>--- conflicted
+++ resolved
@@ -600,17 +600,10 @@
   /**
    * Get the restriction hook addresses that can be used for share tokens.
    */
-<<<<<<< HEAD
   restrictionHooks(centrifugeId: CentrifugeId) {
     return this._query(['restrictionHooks', centrifugeId], () =>
       this._protocolAddresses(centrifugeId).pipe(
-        map(({ freezeOnlyHook, redemptionRestrictionsHook, fullRestrictionsHook /* freelyTransferableHook */ }) => {
-=======
-  restrictionHooks(chainId: number) {
-    return this._query(['restrictionHooks', chainId], () =>
-      this._protocolAddresses(chainId).pipe(
         map(({ freezeOnlyHook, redemptionRestrictionsHook, fullRestrictionsHook, freelyTransferableHook }) => {
->>>>>>> 56f19db2
           return {
             freezeOnlyHook,
             redemptionRestrictionsHook,
