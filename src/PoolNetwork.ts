--- conflicted
+++ resolved
@@ -76,10 +76,7 @@
       )
     )
   }
-<<<<<<< HEAD
-=======
 
->>>>>>> 4977f9e4
   /**
    * Get whether the pool is active on this network. It's a prerequisite for deploying vaults,
    * and doesn't indicate whether any vaults have been deployed.
