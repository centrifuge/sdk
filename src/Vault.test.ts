--- conflicted
+++ resolved
@@ -31,19 +31,9 @@
     vault = new Vault(centrifuge, poolNetwork, trancheId, asset, vaultAddress)
   })
 
-  afterEach(() => {
-    sinon.restore()
-  })
-
   it('get investment details for an investor', async () => {
     const investment = await vault.investment(investorA)
     expect(investment.isAllowedToInvest).to.equal(true)
-<<<<<<< HEAD
-    // Calls should get batched
-    // TODO @Onno
-    expect(fetchSpy.getCalls().length).to.equal(6)
-=======
->>>>>>> 7a426d4b
   })
 
   it("should throw when placing an invest order larger than the users's balance", async () => {
