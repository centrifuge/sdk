{
  "name": "@centrifuge/sdk",
<<<<<<< HEAD
  "version": "0.47.1",
=======
  "version": "0.51.0",
>>>>>>> 9d7792cd
  "description": "",
  "homepage": "https://github.com/centrifuge/sdk/tree/main#readme",
  "author": "",
  "repository": {
    "type": "git",
    "url": "https://github.com/centrifuge/sdk.git"
  },
  "license": "LGPL-3.0-only",
  "type": "module",
  "files": [
    "dist"
  ],
  "main": "./dist/index.js",
  "module": "./dist/index.js",
  "exports": {
    ".": "./dist/index.js"
  },
  "typings": "./dist/index.d.ts",
  "types": "./dist/index.d.ts",
  "sideEffects": false,
  "engines": {
    "node": ">=18.18"
  },
  "packageManager": "pnpm@10.10.0",
  "scripts": {
    "dev": "tsc -w --importHelpers",
    "build": "tsc --importHelpers",
    "prepare": "pnpm build",
    "test": "mocha --loader=ts-node/esm --require $(pwd)/src/tests/setup.ts --exit --timeout 30000 'src/**/*.test.ts' --recursive",
    "test:simple": "mocha --loader=ts-node/esm --exit --timeout 30000 'src/**/*.test.ts'",
    "test:simple:single": "mocha --loader=ts-node/esm --exit --timeout 30000",
    "test:single": "mocha --loader=ts-node/esm --require $(pwd)/src/tests/setup.ts --exit --timeout 30000",
    "test:ci": "pnpm test --reporter mocha-multi-reporters --reporter-options configFile=mocha-reporter-config.json",
    "test:coverage": "c8 pnpm test:ci",
    "fork:server": "node ./src/tests/forkServer.mjs",
    "gen:docs": "typedoc",
    "format": "prettier --write '**/*.{ts,js,mjs,json,md,yml}'"
  },
  "dependencies": {
    "@openzeppelin/merkle-tree": "1.0.8",
    "decimal.js-light": "2.5.1",
    "isomorphic-ws": "5.0.0",
    "rxjs": "7.8.1",
    "tslib": "2.8.1",
    "viem": "2.33.3"
  },
  "devDependencies": {
    "@types/chai": "5.0.0",
    "@types/mocha": "10.0.9",
    "@types/node": "22.7.8",
    "@types/sinon": "17.0.3",
    "@types/sinon-chai": "4",
    "c8": "10.1.2",
    "chai": "5.1.2",
    "dotenv": "16.4.5",
    "eslint": "9.12.0",
    "globals": "15.11.0",
    "mocha": "10.7.3",
    "mocha-multi-reporters": "1.5.1",
    "mochawesome": "7.1.3",
    "npm-run-all": "4.1.5",
    "prettier": "3.3.3",
    "sinon": "19.0.2",
    "sinon-chai": "4.0.0",
    "source-map-support": "0.5.21",
    "ts-node": "10.9.2",
    "typedoc": "0.27.6",
    "typedoc-plugin-markdown": "4.4.1",
    "typescript": "5.6.3",
    "typescript-eslint": "8.8.1"
  },
  "stableVersion": "0.0.0-alpha"
}<|MERGE_RESOLUTION|>--- conflicted
+++ resolved
@@ -1,10 +1,6 @@
 {
   "name": "@centrifuge/sdk",
-<<<<<<< HEAD
-  "version": "0.47.1",
-=======
-  "version": "0.51.0",
->>>>>>> 9d7792cd
+  "version": "0.51.1",
   "description": "",
   "homepage": "https://github.com/centrifuge/sdk/tree/main#readme",
   "author": "",
