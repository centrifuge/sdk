{
  "name": "@centrifuge/sdk",
<<<<<<< HEAD
  "version": "0.40.0",
=======
  "version": "0.49.0",
>>>>>>> 56f19db2
  "description": "",
  "homepage": "https://github.com/centrifuge/sdk/tree/main#readme",
  "author": "",
  "repository": {
    "type": "git",
    "url": "https://github.com/centrifuge/sdk.git"
  },
  "license": "LGPL-3.0-only",
  "type": "module",
  "files": [
    "dist"
  ],
  "main": "./dist/index.js",
  "module": "./dist/index.js",
  "exports": {
    ".": "./dist/index.js"
  },
  "typings": "./dist/index.d.ts",
  "types": "./dist/index.d.ts",
  "sideEffects": false,
  "engines": {
    "node": ">=18.18"
  },
  "packageManager": "pnpm@10.10.0",
  "scripts": {
    "dev": "tsc -w --importHelpers",
    "build": "tsc --importHelpers",
    "prepare": "pnpm build",
    "test": "mocha --loader=ts-node/esm --require $(pwd)/src/tests/setup.ts --exit --timeout 30000 'src/**/*.test.ts' --recursive",
    "test:simple": "mocha --loader=ts-node/esm --exit --timeout 30000 'src/**/*.test.ts'",
    "test:simple:single": "mocha --loader=ts-node/esm --exit --timeout 30000",
    "test:single": "mocha --loader=ts-node/esm --require $(pwd)/src/tests/setup.ts --exit --timeout 30000",
    "test:ci": "pnpm test --reporter mocha-multi-reporters --reporter-options configFile=mocha-reporter-config.json",
    "test:coverage": "c8 pnpm test:ci",
    "fork:server": "node ./src/tests/forkServer.mjs",
    "gen:docs": "typedoc",
    "format": "prettier --write '**/*.{ts,js,mjs,json,md,yml}'"
  },
  "dependencies": {
    "@openzeppelin/merkle-tree": "1.0.8",
    "decimal.js-light": "2.5.1",
    "isomorphic-ws": "5.0.0",
    "rxjs": "7.8.1",
    "tslib": "2.8.1",
    "viem": "2.33.3"
  },
  "devDependencies": {
    "@types/chai": "5.0.0",
    "@types/mocha": "10.0.9",
    "@types/node": "22.7.8",
    "@types/sinon": "17.0.3",
    "@types/sinon-chai": "4",
    "c8": "10.1.2",
    "chai": "5.1.2",
    "dotenv": "16.4.5",
    "eslint": "9.12.0",
    "globals": "15.11.0",
    "mocha": "10.7.3",
    "mocha-multi-reporters": "1.5.1",
    "mochawesome": "7.1.3",
    "npm-run-all": "4.1.5",
    "prettier": "3.3.3",
    "sinon": "19.0.2",
    "sinon-chai": "4.0.0",
    "source-map-support": "0.5.21",
    "ts-node": "10.9.2",
    "typedoc": "0.27.6",
    "typedoc-plugin-markdown": "4.4.1",
    "typescript": "5.6.3",
    "typescript-eslint": "8.8.1"
  },
  "stableVersion": "0.0.0-alpha"
}<|MERGE_RESOLUTION|>--- conflicted
+++ resolved
@@ -1,10 +1,6 @@
 {
   "name": "@centrifuge/sdk",
-<<<<<<< HEAD
-  "version": "0.40.0",
-=======
   "version": "0.49.0",
->>>>>>> 56f19db2
   "description": "",
   "homepage": "https://github.com/centrifuge/sdk/tree/main#readme",
   "author": "",
