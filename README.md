[![Codecov](https://codecov.io/gh/centrifuge/sdk/graph/badge.svg?token=Q2yU8QfefP)](https://codecov.io/gh/centrifuge/sdk)
[![Build CI status](https://github.com/centrifuge/sdk/actions/workflows/build-test-report.yml/badge.svg)](https://github.com/centrifuge/sdk/actions/workflows/build-test-report.yml)
<!-- [![npm version](https://badge.fury.io/js/@centrifuge%2Fsdk.svg)](https://www.npmjs.com/package/@centrifuge/sdk) -->
[![Latest Release](https://img.shields.io/github/v/release/centrifuge/sdk?sort=semver)](https://github.com/centrifuge/sdk/releases/latest)


# Centrifuge JavaScript SDK

CentrifugeSDK provides a JavaScript client to interact with the Centrifuge ecosystem. It provides a comprehensive interface to easily create and manage pools, nfts, loans and metadata.

## Installation

CentrifugeSDK uses [Viem](https://viem.sh/) under the hood. It's necessary to install it alongside the SDK.

```bash
npm install --save @centrifuge/sdk viem
```

## Init and config

Create an instance and pass optional configuration

```js
import Centrifuge from '@centrifuge/sdk'

const centrifuge = new Centrifuge()
```

The following config options can be passed on initilization of CentrifugeSDK:

- `environment: 'mainnet' | 'demo' | 'dev'`
  - Optional
  - Default value: `mainnet`
- `rpcUrls: Record<number, string>`
  - Optional
  - A object mapping chain ids to RPC URLs

## Queries

Queries return Promise-like [Observables](https://rxjs.dev/guide/observable). They can be either awaited to get a single value, or subscribed to to get fresh data whenever on-chain data changes.

```js
try {
  const pool = await centrifuge.pools()
} catch (error) {
  console.error(error)
}
```

```js
const subscription = centrifuge.pools().subscribe(
  (pool) => console.log(pool),
  (error) => console.error(error)
)
subscription.unsubscribe()
```

The returned results are either immutable values, or entities that can be further queried.

## Transactions

To perform transactions, you need to set a signer on the `centrifuge` instance.

```js
centrifuge.setSigner(signer)
```

`signer` can be a [EIP1193](https://eips.ethereum.org/EIPS/eip-1193)-compatible provider or a Viem [LocalAccount](https://viem.sh/docs/accounts/local)

With this you can call transaction methods. Similar to queries they can be awaited to get their final result, or subscribed to get get status updates.

```js
const pool = await centrifuge.pool('1')
try {
  const status = await pool.closeEpoch()
  console.log(status)
} catch (error) {
  console.error(error)
}
```

```js
const pool = await centrifuge.pool('1')
const subscription = pool.closeEpoch().subscribe(
  (status) => console.log(pool),
  (error) => console.error(error),
  () => console.log('complete')
)
```

<<<<<<< HEAD
## Reports

Reports are generated from data from the Centrifuge API and are combined with pool metadata to provide a comprehensive view of the pool's financials.

Available reports are:

- `balanceSheet`
- `profitAndLoss`
- `cashflow`

```ts
const pool = await centrifuge.pool('<pool-id>')
const balanceSheetReport = await pool.reports.balanceSheet()
```

### Report Filtering

Reports can be filtered using the `ReportFilter` type.

```ts
type GroupBy = 'day' | 'month' | 'quarter' | 'year'

const balanceSheetReport = await pool.reports.balanceSheet({
  from: '2024-01-01',
  to: '2024-01-31',
  groupBy: 'month',
})
```
=======
## Developer Docs

### Dev server

```bash
yarn dev
```

### Build

```bash
yarn build
```

### Test

```bash
yarn test
yarn test:single <path-to-file>
yarn test:simple:single <path-to-file> # without setup file, faster and without tenderly setup
```

### PR Naming Convention for Semantic Versioning

PR naming convention is used to determine the semantic version bump of the package. It is enforced by a GitHub action in each pull request.

Version bumps:

- `major: breaking changes`
- `minor: new features`
- `patch: bug fixes`
- `none: no version bump, no publish`
>>>>>>> 59ff74e2
<|MERGE_RESOLUTION|>--- conflicted
+++ resolved
@@ -1,8 +1,9 @@
 [![Codecov](https://codecov.io/gh/centrifuge/sdk/graph/badge.svg?token=Q2yU8QfefP)](https://codecov.io/gh/centrifuge/sdk)
 [![Build CI status](https://github.com/centrifuge/sdk/actions/workflows/build-test-report.yml/badge.svg)](https://github.com/centrifuge/sdk/actions/workflows/build-test-report.yml)
+
 <!-- [![npm version](https://badge.fury.io/js/@centrifuge%2Fsdk.svg)](https://www.npmjs.com/package/@centrifuge/sdk) -->
+
 [![Latest Release](https://img.shields.io/github/v/release/centrifuge/sdk?sort=semver)](https://github.com/centrifuge/sdk/releases/latest)
-
 
 # Centrifuge JavaScript SDK
 
@@ -88,7 +89,6 @@
 )
 ```
 
-<<<<<<< HEAD
 ## Reports
 
 Reports are generated from data from the Centrifuge API and are combined with pool metadata to provide a comprehensive view of the pool's financials.
@@ -117,7 +117,7 @@
   groupBy: 'month',
 })
 ```
-=======
+
 ## Developer Docs
 
 ### Dev server
@@ -140,14 +140,10 @@
 yarn test:simple:single <path-to-file> # without setup file, faster and without tenderly setup
 ```
 
-### PR Naming Convention for Semantic Versioning
+### PR Naming Convention
 
-PR naming convention is used to determine the semantic version bump of the package. It is enforced by a GitHub action in each pull request.
+PR naming should follow the [Conventional Commits](https://www.conventionalcommits.org/en/v1.0.0/) specification.
 
-Version bumps:
+### Semantic Versioning
 
-- `major: breaking changes`
-- `minor: new features`
-- `patch: bug fixes`
-- `none: no version bump, no publish`
->>>>>>> 59ff74e2
+PRs should be marked with the appropriate type: `major`, `minor`, `patch`, `no-release`.