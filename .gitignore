*.log
.DS_Store
node_modules
dist
.next
.idea/
.vscode
.DS_Store
node_modules
out
dist

# Yarn
yarn-error.log
.yarn
!.yarn/releases
!.yarn/plugins
!.yarn/sdks
!.yarn/versions

.env
<<<<<<< HEAD
coverage/
=======

# Tests and coverage
coverage/
test-results.xml
.nyc_output
report/
>>>>>>> 59ff74e2
<|MERGE_RESOLUTION|>--- conflicted
+++ resolved
@@ -19,13 +19,9 @@
 !.yarn/versions
 
 .env
-<<<<<<< HEAD
-coverage/
-=======
 
 # Tests and coverage
 coverage/
 test-results.xml
 .nyc_output
-report/
->>>>>>> 59ff74e2
+report/